--- conflicted
+++ resolved
@@ -1,6 +1,5 @@
 workspace(name = "org_frc971")
 
-<<<<<<< HEAD
 load("@bazel_tools//tools/build_defs/repo:git.bzl", "git_repository", "new_git_repository")
 load("@bazel_tools//tools/build_defs/repo:http.bzl", "http_archive", "http_file")
 load(
@@ -225,6 +224,14 @@
     urls = [
         "https://www.frc971.org/Build-Dependencies/rules_cc-608c7b605fb844a20e96a3eddc9b49ad2542adab.zip",
     ],
+)
+
+# Note that rules_python is currently only imported to make googletest happy.
+# TODO: add frc971.org URL
+http_archive(
+    name = "rules_python",
+    url = "https://github.com/bazelbuild/rules_python/releases/download/0.2.0/rules_python-0.2.0.tar.gz",
+    sha256 = "778197e26c5fbeb07ac2a2c5ae405b30f6cb7ad1f5510ea6fdac03bded96cc6f",
 )
 
 new_local_repository(
@@ -864,33 +871,4 @@
 """,
     sha256 = "18db35669ee49a5f8324a344071dd4ab553e716f385fb75747b909bd1de959f5",
     urls = ["https://www.frc971.org/Build-Dependencies/lzma_arm64.tar.gz"],
-=======
-load("@bazel_tools//tools/build_defs/repo:http.bzl", "http_archive")
-
-http_archive(
-    name = "com_google_absl",  # 2020-10-13T16:49:13Z
-    sha256 = "00c3707bf9cd5eabd1ec6932cc65b97378c043f22573be3adf7d11bb7af17d06",
-    strip_prefix = "abseil-cpp-f3f785ab59478dd0312bf1b5df65d380650bf0dc",
-    urls = [
-        "https://github.com/abseil/abseil-cpp/archive/f3f785ab59478dd0312bf1b5df65d380650bf0dc.zip",
-    ],
-)
-
-http_archive(
-    name = "rules_cc",  # 2020-10-05T06:01:24Z
-    sha256 = "35ea62c63cd71d4000efe85f9f4f17e8afb23896c37ee9510952db2e9d8fbb70",
-    strip_prefix = "rules_cc-f055da4ff0cb2b3c73de1fe2f094ebdfb8b3acb9",
-    urls = [
-        "https://github.com/bazelbuild/rules_cc/archive/f055da4ff0cb2b3c73de1fe2f094ebdfb8b3acb9.zip",
-    ],
-)
-
-http_archive(
-    name = "rules_python",  # 2020-09-30T13:50:21Z
-    sha256 = "6e49996ad3cf45b2232b8f94ca1e3ead369c28394c51632be8d85fe826383012",
-    strip_prefix = "rules_python-c064f7008a30f307ea7516cf52358a653011f82b",
-    urls = [
-        "https://github.com/bazelbuild/rules_python/archive/c064f7008a30f307ea7516cf52358a653011f82b.zip",
-    ],
->>>>>>> e2f1529b
 )