#include <stdint.h>
#include <inttypes.h>

#include "aos/atom_code/init.h"
#include "aos/common/logging/logging_impl.h"
#include "aos/common/time.h"
<<<<<<< HEAD
#include "bbb/gpo.h"
#include "bbb/uart_reader.h"

using ::aos::time::Time;
=======
>>>>>>> 0b9f892e

#include "bbb/uart_reader.h"
#include "bbb/packet_finder.h"
#include "bbb/data_struct.h"

int main() {
  ::aos::Init();

<<<<<<< HEAD
#if DO_RESET
  // time since last good packet before we reset 
  // the board.
  static const Time kPacketTimeout = Time::InSeconds(1);

  ::bbb::Gpo reset_pin = bbb::Gpo(1, 6);
#endif
=======
  ::bbb::UartReader reader(750000);
  ::bbb::PacketFinder receiver(&reader, DATA_STRUCT_SEND_SIZE - 4);
>>>>>>> 0b9f892e

  while (true) {
<<<<<<< HEAD
#if DO_RESET
    if (!last_packet_time.IsWithin(Time::Now(), kPacketTimeout.ToNSec())) {
      LOG(ERROR, "No good packets for too long. Resetting cape.\n");
      reset_pin.Set(true);
      ::aos::time::SleepFor(Time::InSeconds(1));
      reset_pin.Set(false);
      
      last_packet_time = Time::Now();
    }
#endif

    if (!receiver.ReadPacket()) {
=======
    if (!receiver.ReadPacket(::aos::time::Time::Now() +
                             ::aos::time::Time::InSeconds(1.5))) {
>>>>>>> 0b9f892e
      LOG(WARNING, "Could not read a packet.\n");
      continue;
    }

    const ::bbb::DataStruct *packet = receiver.get_packet< ::bbb::DataStruct>();
    LOG(DEBUG, "got one!\n");
    LOG(DEBUG, "timestamp %" PRIu64 "\n", packet->timestamp);
    LOG(DEBUG, "gyro old=%d uninit=%d z=%d bad=%d %" PRId64 " \n",
        packet->old_gyro_reading, packet->uninitialized_gyro,
        packet->zeroing_gyro, packet->bad_gyro, packet->gyro_angle);
    for (int i = 0; i < 8; ++i) {
      LOG(DEBUG, "enc[%d]=%" PRId32 "\n", i, packet->test.encoders[i]);
      LOG(DEBUG, "adc[%d]=%f (%" PRIx16 ")\n", i,
          3.3 * packet->test.analogs[i] / 0x3FF, packet->test.analogs[i]);
    }
    LOG(DEBUG, "digitals=%x\n", packet->test.digitals);
    LOG(DEBUG, "+=%" PRId32 "/%" PRIu8 " and -=%" PRId32 "/%" PRIu8 "\n",
        packet->test.posedge_value, packet->test.posedge_count,
        packet->test.negedge_value, packet->test.negedge_count);
  }

  ::aos::Cleanup();
}<|MERGE_RESOLUTION|>--- conflicted
+++ resolved
@@ -4,14 +4,7 @@
 #include "aos/atom_code/init.h"
 #include "aos/common/logging/logging_impl.h"
 #include "aos/common/time.h"
-<<<<<<< HEAD
 #include "bbb/gpo.h"
-#include "bbb/uart_reader.h"
-
-using ::aos::time::Time;
-=======
->>>>>>> 0b9f892e
-
 #include "bbb/uart_reader.h"
 #include "bbb/packet_finder.h"
 #include "bbb/data_struct.h"
@@ -19,38 +12,18 @@
 int main() {
   ::aos::Init();
 
-<<<<<<< HEAD
-#if DO_RESET
-  // time since last good packet before we reset 
-  // the board.
-  static const Time kPacketTimeout = Time::InSeconds(1);
-
   ::bbb::Gpo reset_pin = bbb::Gpo(1, 6);
-#endif
-=======
+  
   ::bbb::UartReader reader(750000);
   ::bbb::PacketFinder receiver(&reader, DATA_STRUCT_SEND_SIZE - 4);
->>>>>>> 0b9f892e
 
   while (true) {
-<<<<<<< HEAD
-#if DO_RESET
-    if (!last_packet_time.IsWithin(Time::Now(), kPacketTimeout.ToNSec())) {
-      LOG(ERROR, "No good packets for too long. Resetting cape.\n");
-      reset_pin.Set(true);
-      ::aos::time::SleepFor(Time::InSeconds(1));
-      reset_pin.Set(false);
-      
-      last_packet_time = Time::Now();
-    }
-#endif
-
-    if (!receiver.ReadPacket()) {
-=======
     if (!receiver.ReadPacket(::aos::time::Time::Now() +
                              ::aos::time::Time::InSeconds(1.5))) {
->>>>>>> 0b9f892e
-      LOG(WARNING, "Could not read a packet.\n");
+      LOG(WARNING, "Could not read a packet. (Resetting board...)\n");
+      reset_pin.Set(true);
+      ::aos::time::SleepFor(::aos::time::Time::InSeconds(1));
+      reset_pin.Set(false);
       continue;
     }
 
