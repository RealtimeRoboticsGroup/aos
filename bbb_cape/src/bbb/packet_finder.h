--- conflicted
+++ resolved
@@ -15,18 +15,6 @@
 
 class PacketFinder {
  public:
-<<<<<<< HEAD
-  typedef char __attribute__((aligned(8))) AlignedChar;
-  
-  const uint32_t kPacketSize = DATA_STRUCT_SEND_SIZE - 4; 
-  
-  PacketFinder();
-  virtual ~PacketFinder();
-
-  // Returns true if it finds one or false if it gets an I/O error first.
-  // Packet must be aligned to 4 bytes.
-  bool ReadPacket();
-=======
   // *reader has to stay alive for the entire lifetime of this object but this
   // object does not take ownership.
   explicit PacketFinder(ByteReader *reader, size_t packet_size);
@@ -37,7 +25,6 @@
   // timeout_time is when this method should give up trying to read a packet and
   // return false.
   bool ReadPacket(const ::aos::time::Time &timeout_time);
->>>>>>> 0b9f892e
 
   // Gets a reference to the received packet.
   // The most recent call to ReadPacket() must have returned true or the data
@@ -51,25 +38,14 @@
   }
 
  private:
-<<<<<<< HEAD
-  // Implemented by subclasses to provide a data source 
-  // for these algorithms.
-  // Returns the number of bytes read or -1 if there is an error in errno.
-  virtual ssize_t ReadBytes(AlignedChar *dest, size_t max_bytes) = 0;
-=======
   typedef ByteReader::AlignedChar AlignedChar;
->>>>>>> 0b9f892e
 
  protected:
   // Reads bytes until there are 4 zeros and then fills up buf_.
   // Returns true if it finds one or false if it gets an I/O error first or the
   // packet is invalid in some way.
-<<<<<<< HEAD
-  bool FindPacket();
-=======
   bool FindPacket(const ::aos::time::Time &timeout_time);
 
->>>>>>> 0b9f892e
   // Processes a packet currently in buf_ and leaves the result in
   // unstuffed_data_.
   // Returns true if it succeeds or false if there was something wrong with the
