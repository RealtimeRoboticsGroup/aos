#include "frc971/constants.h"

#include <math.h>
#include <stdint.h>
#include <inttypes.h>

#include "aos/common/logging/logging.h"
#include "aos/common/once.h"
#include "aos/common/network/team_number.h"

#include "frc971/control_loops/drivetrain/polydrivetrain_dog_motor_plant.h"
#include "frc971/control_loops/drivetrain/polydrivetrain_clutch_motor_plant.h"
#include "frc971/control_loops/drivetrain/drivetrain_dog_motor_plant.h"
#include "frc971/control_loops/drivetrain/drivetrain_clutch_motor_plant.h"

#ifndef M_PI
#define M_PI 3.14159265358979323846
#endif

namespace frc971 {
namespace constants {
namespace {

const double kCompDrivetrainEncoderRatio =
    (15.0 / 50.0) /*output reduction*/ * (36.0 / 24.0) /*encoder gears*/;
const double kCompLowGearRatio = 14.0 / 60.0 * 15.0 / 50.0;
const double kCompHighGearRatio = 30.0 / 44.0 * 15.0 / 50.0;

const double kPracticeDrivetrainEncoderRatio =
    (17.0 / 50.0) /*output reduction*/ * (64.0 / 24.0) /*encoder gears*/;
const double kPracticeLowGearRatio = 16.0 / 60.0 * 19.0 / 50.0;
const double kPracticeHighGearRatio = 28.0 / 48.0 * 19.0 / 50.0;

const ShifterHallEffect kCompLeftDriveShifter{0.83, 2.32, 1.2, 1.0};
const ShifterHallEffect kCompRightDriveShifter{0.865, 2.375, 1.2, 1.0};

const ShifterHallEffect kPracticeLeftDriveShifter{2.082283, 0.834433, 0.60,
                                                  0.47};
const ShifterHallEffect kPracticeRightDriveShifter{2.070124, 0.838993, 0.62,
                                                   0.55};
const double shooter_lower_physical_limit=0.0;
const double shooter_upper_physical_limit=0.0;
const double shooter_voltage=0.0;
const double shooter_hall_effect_start_position=0.0;
const double shooter_zeroing_off_speed=0.0;
const double shooter_zeroing_speed=1.0;
const double position=0.0;

const Values *DoGetValues() {
  uint16_t team = ::aos::network::GetTeamNumber();
  LOG(INFO, "creating a Constants for team %" PRIu16 "\n", team);
  switch (team) {
    case kCompTeamNumber:
      return new Values{
<<<<<<< HEAD
            kCompDrivetrainEncoderRatio,
            kCompLowGearRatio,
            kCompHighGearRatio,
			// ShooterLimits
			// TODO_ben: make these real numbers
			{0.0, 1.0, {-0.03, 0.02}, {-0.01, 0.04}, {0.02, 0.07}},
            shooter_voltage,
			// shooter_total_length
			1.0,
            shooter_hall_effect_start_position,
            shooter_zeroing_off_speed,
            shooter_zeroing_speed,
            position,
            kCompLeftDriveShifter,
            kCompRightDriveShifter,
            true,
            control_loops::MakeVClutchDrivetrainLoop,
            control_loops::MakeClutchDrivetrainLoop,
            0.5,
            0.1,
            0.0,
            1.57,
            {0.0, 2.05, {-0.1, 0.05}, {1.0, 1.1}, {2.0, 2.1}},
            {0.0, 2.05, {-0.1, 0.05}, {1.0, 1.1}, {2.0, 2.1}},
            0.02, // claw_unimportant_epsilon
            50505.05, // start_fine_tune_pos
=======
          kCompDrivetrainEncoderRatio,
          kCompLowGearRatio,
          kCompHighGearRatio,
          kCompLeftDriveShifter,
          kCompRightDriveShifter,
          true,
          control_loops::MakeVClutchDrivetrainLoop,
          control_loops::MakeClutchDrivetrainLoop,
			    // ShooterLimits
			    // TODO(ben): make these real numbers
			    {0.0, 100.0, {-3.0, 2.0}, {-1, 4.0}, {2.0, 7.0}},
          shooter_voltage,
			    // shooter_total_length
			    100.0,
          shooter_hall_effect_start_position,
          shooter_zeroing_off_speed,
          shooter_zeroing_speed,
          position,
          0.5,
          0.1,
          0.0,
          1.57,
          {0.0, 2.05, {-0.1, 0.05}, {1.0, 1.1}, {2.0, 2.1}},
          {0.0, 2.05, {-0.1, 0.05}, {1.0, 1.1}, {2.0, 2.1}},
          0.02, // claw_unimportant_epsilon
          50505.05, // start_fine_tune_pos
>>>>>>> 2c79371d
      };
      break;
    case kPracticeTeamNumber:
      return new Values{
<<<<<<< HEAD
            kPracticeDrivetrainEncoderRatio,
            kPracticeLowGearRatio,
            kPracticeHighGearRatio,
			// ShooterLimits
			// TODO_ben: make these real numbers
			{0.0, 1.0, {-0.03, 0.02}, {-0.01, 0.04}, {0.02, 0.07}},
            shooter_voltage,
			// shooter_total_length
			1.0,
            shooter_hall_effect_start_position,
            shooter_zeroing_off_speed,
            shooter_zeroing_speed,
            position,
            kPracticeLeftDriveShifter,
            kPracticeRightDriveShifter,
            false,
            control_loops::MakeVDogDrivetrainLoop,
            control_loops::MakeDogDrivetrainLoop,
            0.5,
            0.1,
            0.0,
            1.57,
            {0.0, 2.05, {-0.1, 0.05}, {1.0, 1.1}, {2.0, 2.1}},
            {0.0, 2.05, {-0.1, 0.05}, {1.0, 1.1}, {2.0, 2.1}},
            0.02, // claw_unimportant_epsilon
            50505.05, //start_fine_tune_pos
=======
          kPracticeDrivetrainEncoderRatio,
          kPracticeLowGearRatio,
          kPracticeHighGearRatio,
          kPracticeLeftDriveShifter,
          kPracticeRightDriveShifter,
          false,
          control_loops::MakeVDogDrivetrainLoop,
          control_loops::MakeDogDrivetrainLoop,
			    // ShooterLimits
			    // TODO(ben): make these real numbers
			    {0.0, 100.0, {-3.0, 2.0}, {-1, 4.0}, {2.0, 7.0}},
          shooter_voltage,
			    // shooter_total_length
			    100.0,
          shooter_hall_effect_start_position,
          shooter_zeroing_off_speed,
          shooter_zeroing_speed,
          position,
          0.5,
          0.1,
          0.0,
          1.57,
          {0.0, 2.05, {-0.1, 0.05}, {1.0, 1.1}, {2.0, 2.1}},
          {0.0, 2.05, {-0.1, 0.05}, {1.0, 1.1}, {2.0, 2.1}},
          0.02, // claw_unimportant_epsilon
          50505.05, //start_fine_tune_pos
>>>>>>> 2c79371d
      };
      break;
    default:
      LOG(FATAL, "unknown team #%" PRIu16 "\n", team);
  }
}

}  // namespace

const Values &GetValues() {
  static ::aos::Once<const Values> once(DoGetValues);
  return *once.Get();
}

}  // namespace constants
}  // namespace frc971<|MERGE_RESOLUTION|>--- conflicted
+++ resolved
@@ -52,34 +52,6 @@
   switch (team) {
     case kCompTeamNumber:
       return new Values{
-<<<<<<< HEAD
-            kCompDrivetrainEncoderRatio,
-            kCompLowGearRatio,
-            kCompHighGearRatio,
-			// ShooterLimits
-			// TODO_ben: make these real numbers
-			{0.0, 1.0, {-0.03, 0.02}, {-0.01, 0.04}, {0.02, 0.07}},
-            shooter_voltage,
-			// shooter_total_length
-			1.0,
-            shooter_hall_effect_start_position,
-            shooter_zeroing_off_speed,
-            shooter_zeroing_speed,
-            position,
-            kCompLeftDriveShifter,
-            kCompRightDriveShifter,
-            true,
-            control_loops::MakeVClutchDrivetrainLoop,
-            control_loops::MakeClutchDrivetrainLoop,
-            0.5,
-            0.1,
-            0.0,
-            1.57,
-            {0.0, 2.05, {-0.1, 0.05}, {1.0, 1.1}, {2.0, 2.1}},
-            {0.0, 2.05, {-0.1, 0.05}, {1.0, 1.1}, {2.0, 2.1}},
-            0.02, // claw_unimportant_epsilon
-            50505.05, // start_fine_tune_pos
-=======
           kCompDrivetrainEncoderRatio,
           kCompLowGearRatio,
           kCompHighGearRatio,
@@ -90,10 +62,10 @@
           control_loops::MakeClutchDrivetrainLoop,
 			    // ShooterLimits
 			    // TODO(ben): make these real numbers
-			    {0.0, 100.0, {-3.0, 2.0}, {-1, 4.0}, {2.0, 7.0}},
+          {0.0, 1.0, {-0.03, 0.02}, {-0.01, 0.04}, {0.02, 0.07}}
           shooter_voltage,
 			    // shooter_total_length
-			    100.0,
+			    1.0,
           shooter_hall_effect_start_position,
           shooter_zeroing_off_speed,
           shooter_zeroing_speed,
@@ -106,39 +78,10 @@
           {0.0, 2.05, {-0.1, 0.05}, {1.0, 1.1}, {2.0, 2.1}},
           0.02, // claw_unimportant_epsilon
           50505.05, // start_fine_tune_pos
->>>>>>> 2c79371d
       };
       break;
     case kPracticeTeamNumber:
       return new Values{
-<<<<<<< HEAD
-            kPracticeDrivetrainEncoderRatio,
-            kPracticeLowGearRatio,
-            kPracticeHighGearRatio,
-			// ShooterLimits
-			// TODO_ben: make these real numbers
-			{0.0, 1.0, {-0.03, 0.02}, {-0.01, 0.04}, {0.02, 0.07}},
-            shooter_voltage,
-			// shooter_total_length
-			1.0,
-            shooter_hall_effect_start_position,
-            shooter_zeroing_off_speed,
-            shooter_zeroing_speed,
-            position,
-            kPracticeLeftDriveShifter,
-            kPracticeRightDriveShifter,
-            false,
-            control_loops::MakeVDogDrivetrainLoop,
-            control_loops::MakeDogDrivetrainLoop,
-            0.5,
-            0.1,
-            0.0,
-            1.57,
-            {0.0, 2.05, {-0.1, 0.05}, {1.0, 1.1}, {2.0, 2.1}},
-            {0.0, 2.05, {-0.1, 0.05}, {1.0, 1.1}, {2.0, 2.1}},
-            0.02, // claw_unimportant_epsilon
-            50505.05, //start_fine_tune_pos
-=======
           kPracticeDrivetrainEncoderRatio,
           kPracticeLowGearRatio,
           kPracticeHighGearRatio,
@@ -149,10 +92,10 @@
           control_loops::MakeDogDrivetrainLoop,
 			    // ShooterLimits
 			    // TODO(ben): make these real numbers
-			    {0.0, 100.0, {-3.0, 2.0}, {-1, 4.0}, {2.0, 7.0}},
+          {0.0, 1.0, {-0.03, 0.02}, {-0.01, 0.04}, {0.02, 0.07}}
           shooter_voltage,
 			    // shooter_total_length
-			    100.0,
+			    1.0,
           shooter_hall_effect_start_position,
           shooter_zeroing_off_speed,
           shooter_zeroing_speed,
@@ -165,7 +108,6 @@
           {0.0, 2.05, {-0.1, 0.05}, {1.0, 1.1}, {2.0, 2.1}},
           0.02, // claw_unimportant_epsilon
           50505.05, //start_fine_tune_pos
->>>>>>> 2c79371d
       };
       break;
     default:
