#!/bin/bash

<<<<<<< HEAD
../../aos/build/build.sh atom atom_code.gyp no atom $1
=======
../../aos/build/build.sh atom atom_code.gyp no "$@"
>>>>>>> 86d237b0
<|MERGE_RESOLUTION|>--- conflicted
+++ resolved
@@ -1,7 +1,3 @@
 #!/bin/bash
 
-<<<<<<< HEAD
-../../aos/build/build.sh atom atom_code.gyp no atom $1
-=======
-../../aos/build/build.sh atom atom_code.gyp no "$@"
->>>>>>> 86d237b0
+../../aos/build/build.sh atom atom_code.gyp no "$@"