--- conflicted
+++ resolved
@@ -666,12 +666,7 @@
 
 // TODO(austin): Test all the timeouts...
 
-<<<<<<< HEAD
-// TODO(austin): Test starting latched and with the plunger back.
-// TODO(austin): Verify that we zeroed if we started latched and all the way back.
-=======
 // TODO(austin): Starting all the way up just failed?? that seems tlike same state as starting anywhere up??
->>>>>>> a9dcfa49
 
 }  // namespace testing
 }  // namespace control_loops
