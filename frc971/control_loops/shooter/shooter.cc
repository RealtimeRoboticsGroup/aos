#include "frc971/control_loops/shooter/shooter.h"

#include <stdio.h>

#include <algorithm>

#include "aos/common/control_loop/control_loops.q.h"
#include "aos/common/control_loop/control_loops.q.h"
#include "aos/common/logging/logging.h"

#include "frc971/constants.h"
#include "frc971/control_loops/shooter/shooter_motor_plant.h"

namespace frc971 {
namespace control_loops {

using ::aos::time::Time;

void ZeroedStateFeedbackLoop::CapU() {
  const double old_voltage = voltage_;
  voltage_ += U(0, 0);

  uncapped_voltage_ = voltage_;

  // TODO(ben): Limit the voltage if we are ever not certain that things are
  // working.
  double limit = 12.0;

  // Make sure that reality and the observer can't get too far off.  There is a
  // delay by one cycle between the applied voltage and X_hat(2, 0), so compare
  // against last cycle's voltage.
  if (X_hat(2, 0) > last_voltage_ + 2.0) {
    voltage_ -= X_hat(2, 0) - (last_voltage_ + 2.0);
    //LOG(DEBUG, "X_hat(2, 0) = %f\n", X_hat(2, 0));
  } else if (X_hat(2, 0) < last_voltage_ - 2.0) {
    voltage_ += X_hat(2, 0) - (last_voltage_ - 2.0);
    //LOG(DEBUG, "X_hat(2, 0) = %f\n", X_hat(2, 0));
  }

  voltage_ = std::min(limit, voltage_);
  voltage_ = std::max(-limit, voltage_);
  U(0, 0) = voltage_ - old_voltage;
  //LOG(DEBUG, "abc %f\n", X_hat(2, 0) - voltage_);
  //LOG(DEBUG, "error %f\n", X_hat(0, 0) - R(0, 0));
  LOG(DEBUG, "Voltage sums up by %f\n", U(0, 0));

  last_voltage_ = voltage_;
}

void ZeroedStateFeedbackLoop::SetCalibration(double encoder_val,
                                             double known_position) {
  LOG(INFO, "Setting calibration such that %f -> %f\n", encoder_val,
      known_position);
  LOG(INFO, "Position was %f\n", absolute_position());
  double previous_offset = offset_;
  offset_ = known_position - encoder_val;
  double doffset = offset_ - previous_offset;
  LOG(INFO, "Changing offset from %f to %f\n", previous_offset, offset_);
  X_hat(0, 0) += doffset;
  // Offset our measurements because the offset is baked into them.
  Y_(0, 0) += doffset;
  // Offset the goal so we don't move.
  R(0, 0) += doffset;
  LOG(INFO, "Validation: position is %f\n", absolute_position());
}

ShooterMotor::ShooterMotor(control_loops::ShooterGroup *my_shooter)
    : aos::control_loops::ControlLoop<control_loops::ShooterGroup>(my_shooter),
      shooter_(MakeShooterLoop()),
      state_(STATE_INITIALIZE),
      loading_problem_end_time_(0, 0),
      load_timeout_(0, 0),
      shooter_brake_set_time_(0, 0),
      unload_timeout_(0, 0),
      prepare_fire_end_time_(0, 0),
      shot_end_time_(0, 0),
      cycles_not_moved_(0) {}

double ShooterMotor::PowerToPosition(double power) {
  // LOG(WARNING, "power to position not correctly implemented\n");
  const frc971::constants::Values &values = constants::GetValues();
  double new_pos = ::std::min(::std::max(power, values.shooter.lower_limit),
                              values.shooter.upper_limit);
  return new_pos;
}

// Positive is out, and positive power is out.
void ShooterMotor::RunIteration(
    const control_loops::ShooterGroup::Goal *goal,
    const control_loops::ShooterGroup::Position *position,
    control_loops::ShooterGroup::Output *output,
    control_loops::ShooterGroup::Status *status) {
  constexpr double dt = 0.01;

  // we must always have these or we have issues.
  if (goal == NULL || status == NULL) {
    if (output) output->voltage = 0;
    LOG(ERROR, "Thought I would just check for null and die.\n");
    return;
  }

<<<<<<< HEAD
  if (position) {
    if (initial_loop_) {
      // TODO(austin): If 'reset()', we are lost, start over.
      initial_loop_ = false;
      shooter_.SetPositionDirectly(position->position);
    } else {
      shooter_.SetPositionValues(position->position);
    }
=======
  if (reset()) {
    state_ = STATE_INITIALIZE;
  }
  if (position) {
    shooter_.CorrectPosition(position->position);
>>>>>>> 30537888
  }

  // Disable the motors now so that all early returns will return with the
  // motors disabled.
  if (output) output->voltage = 0;

  const frc971::constants::Values &values = constants::GetValues();

  double relative_position = shooter_.position();
  double absolute_position = shooter_.absolute_position();

  // Don't even let the control loops run.
  bool shooter_loop_disable = false;

  // Adds voltage to take up slack in gears before shot.
  bool apply_some_voltage = false;

  // TODO(austin): Observe not seeing the sensors when we should by moving the
  // calibration offset correclty.
  const bool disabled = !::aos::robot_state->enabled;

  switch (state_) {
    case STATE_INITIALIZE:
      if (position) {
        // Reinitialize the internal filter state.
        shooter_.InitializeState(position->position);
        // TODO(austin): Test all of these initial states.

        // Start off with the assumption that we are at the value
        // futhest back given our sensors.
        if (position->pusher_distal.current) {
          shooter_.SetCalibration(position->position,
                                  values.shooter.pusher_distal.lower_angle);
        } else if (position->pusher_proximal.current) {
          shooter_.SetCalibration(position->position,
                                  values.shooter.pusher_proximal.lower_angle);
        } else {
          shooter_.SetCalibration(position->position,
                                  values.shooter.upper_limit);
        }

        state_ = STATE_REQUEST_LOAD;

        // Go to the current position.
        shooter_.SetGoalPosition(shooter_.absolute_position(), 0.0);
        // If the plunger is all the way back, we want to be latched.
        latch_piston_ = position->plunger;
        brake_piston_ = false;
      } else {
        // If we can't start yet because we don't know where we are, set the
        // latch and brake to their defaults.
        latch_piston_ = true;
        brake_piston_ = true;
      }
      break;
    case STATE_REQUEST_LOAD:
      if (position) {
        // Need to go forward a little if we are starting with the
        // back_distal_sensor triggered
        if (position->plunger && position->latch) {
          // The plunger is back and we are latched, get ready to shoot.
          state_ = STATE_PREPARE_SHOT;
          latch_piston_ = true;
        } else if (position->pusher_distal.current) {
          // We started on the sensor, back up until we are found.
          // If the plunger is all the way back and not latched, it won't be
          // there for long.
          state_ = STATE_LOAD_BACKTRACK;
          latch_piston_ = false;
        } else {
          // Off the sensor, start loading.
          Load();
          latch_piston_ = false;
        }
      }

      // Hold our current position.
      shooter_.SetGoalPosition(shooter_.absolute_position(), 0.0);
      brake_piston_ = false;
      break;
    case STATE_LOAD_BACKTRACK:
      // If we are here, then that means we started past the edge where we want
      // to zero.  Move backwards until we don't see the sensor anymore.
      // The plunger is contacting the pusher (or will be shortly).

      // TODO(austin): Windup here and below!
      if (!disabled) {
        shooter_.SetGoalPosition(
            shooter_.goal_position() - values.shooter.zeroing_speed * dt,
            -values.shooter.zeroing_speed);
      }

      if (position) {
        if (!position->pusher_distal.current) {
          Load();
        }
      }

      latch_piston_ = false;
      brake_piston_ = false;
      break;
    case STATE_LOAD:
      // If we are disabled right now, reset the timer.
      if (disabled) {
        Load();
        // Latch defaults to true when disabled.  Leave it latched until we have
        // useful sensor data.
        latch_piston_ = true;
      }
      // Go to 0, which should be the latch position, or trigger a hall effect
      // on the way.  If we don't see edges where we are supposed to, the
      // offset will be updated by code above.
      shooter_.SetGoalPosition(0.0, 0.0);

      if (position) {
        // If we see a posedge on any of the hall effects,
        if (position->pusher_proximal.posedge_count !=
            last_proximal_posedge_count_) {
          LOG(DEBUG, "Setting calibration using proximal sensor\n");
          shooter_.SetCalibration(position->pusher_proximal.posedge_value,
                                  values.shooter.pusher_proximal.upper_angle);
        }
        if (position->pusher_distal.posedge_count !=
            last_distal_posedge_count_) {
          LOG(DEBUG, "Setting calibration using distal sensor\n");
          shooter_.SetCalibration(position->pusher_distal.posedge_value,
                                  values.shooter.pusher_distal.upper_angle);
        }

        // Latch if the plunger is far enough back to trigger the hall effect.
        // This happens when the distal sensor is triggered.
        latch_piston_ = position->pusher_distal.current;

        // Check if we are latched and back.
        if (position->plunger && position->latch) {
          state_ = STATE_PREPARE_SHOT;
        } else if (position->plunger &&
                   ::std::abs(shooter_.absolute_position() -
                              shooter_.goal_position()) < 0.001) {
          // We are at the goal, but not latched.
          state_ = STATE_LOADING_PROBLEM;
          loading_problem_end_time_ = Time::Now() + Time::InSeconds(0.5);
        }
      }
      if (load_timeout_ < Time::Now()) {
        if (position) {
          if (!position->pusher_distal.current ||
              !position->pusher_proximal.current) {
            state_ = STATE_ESTOP;
          }
        }
      } else if (goal->unload_requested) {
        Unload();
      }
      brake_piston_ = false;
      break;
    case STATE_LOADING_PROBLEM:
      if (disabled) {
        Load();
      }
      // We got to the goal, but the latch hasn't registered as down.  It might
      // be stuck, or on it's way but not there yet.
      if (Time::Now() > loading_problem_end_time_) {
        // Timeout by unloading.
        Unload();
      } else if (position && position->plunger && position->latch) {
        // If both trigger, we are latched.
        state_ = STATE_PREPARE_SHOT;
      }
      // Move a bit further back to help it trigger.
      // If the latch is slow due to the air flowing through the tubes or
      // inertia, but is otherwise free, this won't have much time to do
      // anything and is safe.  Otherwise this gives us a bit more room to free
      // up the latch.
      shooter_.SetGoalPosition(values.shooter.lower_limit, 0.0);
      LOG(DEBUG, "Waiting on latch: plunger %d, latch: %d\n",
          position->plunger, position->latch);

      latch_piston_ = true;
      brake_piston_ = false;
      break;
    case STATE_PREPARE_SHOT:
      // Move the shooter to the shot power set point and then lock the brake.
      // TODO(austin): Timeout.  Low priority.

      shooter_.SetGoalPosition(PowerToPosition(goal->shot_power), 0.0);

      LOG(DEBUG, "PDIFF: absolute_position: %.2f, pow: %.2f\n",
          absolute_position, PowerToPosition(goal->shot_power));
      // TODO(austin): Goal velocity too...
      if (::std::abs(shooter_.absolute_position() -
                     PowerToPosition(goal->shot_power)) < 0.001) {
        // We are there, set the brake and move on.
        latch_piston_ = true;
        brake_piston_ = true;
        shooter_brake_set_time_ = Time::Now() + Time::InSeconds(0.05);
        state_ = STATE_READY;
      } else {
        latch_piston_ = true;
        brake_piston_ = false;
      }
      if (goal->unload_requested) {
        Unload();
      }
      break;
    case STATE_READY:
      LOG(DEBUG, "In ready\n");
      // Wait until the brake is set, and a shot is requested or the shot power is changed.
      if (Time::Now() > shooter_brake_set_time_) {
        // We have waited long enough for the brake to set, turn the shooter control loop off.
        shooter_loop_disable = true;
        LOG(DEBUG, "Brake is now set\n");
        if (goal->shot_requested && !disabled) {
          LOG(DEBUG, "Shooting now\n");
          shooter_loop_disable = true;
          prepare_fire_end_time_ =
              Time::Now(Time::kDefaultClock) + Time::InMS(40.0);
          apply_some_voltage = true;
          state_ = STATE_PREPARE_FIRE;
        }
      } else if (::std::abs(shooter_.absolute_position() -
                            PowerToPosition(goal->shot_power)) > 0.001) {
        // TODO(austin): If the goal has changed, go back to prepare shot, not if we are off.
        // TODO(austin): Add a state to release the brake.

        // TODO(austin): Do we want to set the brake here or after shooting?
        LOG(DEBUG, "Preparing shot again.\n");
        state_ = STATE_PREPARE_SHOT;
      } else {
        LOG(DEBUG, "Nothing %d %d\n", goal->shot_requested, !disabled);
      }
      shooter_.SetGoalPosition(PowerToPosition(goal->shot_power), 0.0);

      latch_piston_ = true;
      brake_piston_ = true;

      if (goal->unload_requested) {
        Unload();
      }
      break;

    case STATE_PREPARE_FIRE:
      // Apply a bit of voltage to bias the gears for a little bit of time, and
      // then fire.
      shooter_loop_disable = true;
      if (disabled) {
        // If we are disabled, reset the backlash bias timer.
        prepare_fire_end_time_ =
            Time::Now(Time::kDefaultClock) + Time::InMS(40.0);
        break;
      }
      if (Time::Now() > prepare_fire_end_time_) {
        cycles_not_moved_ = 0;
        firing_starting_position_ = shooter_.absolute_position();
        shot_end_time_ = Time::Now() + Time::InSeconds(1);
        state_ = STATE_FIRE;
      } else {
        apply_some_voltage = true;
      }

      latch_piston_ = true;
      brake_piston_ = true;
      break;

    case STATE_FIRE:
      if (disabled) {
        if (position) {
          if (position->plunger) {
            // If disabled and the plunger is still back there, reset the
            // timeout.
            shot_end_time_ = Time::Now() + Time::InSeconds(1);
          }
        }
      }
      shooter_loop_disable = true;
      // Count the number of contiguous cycles during which we haven't moved.
      if (::std::abs(last_position_.position - shooter_.absolute_position()) <
          0.0005) {
        ++cycles_not_moved_;
      } else {
        cycles_not_moved_ = 0;
      }

      // If we have moved any amount since the start and the shooter has now
      // been still for a couple cycles, the shot finished.
      // Also move on if it times out.
      if ((::std::abs(firing_starting_position_ -
                      shooter_.absolute_position()) > 0.0005 &&
           cycles_not_moved_ > 3) ||
          Time::Now() > shot_end_time_) {
        state_ = STATE_REQUEST_LOAD;
      }
      latch_piston_ = false;
      brake_piston_ = true;
      break;
    case STATE_UNLOAD:
      // Reset the timeouts.
      if (disabled) Unload();

      // If it is latched and the plunger is back, move the pusher back to catch
      // the plunger.
      if (position->plunger && position->latch) {
        // Pull back to 0, 0.
        shooter_.SetGoalPosition(0.0, 0.0);
        if (shooter_.absolute_position() < 0.005) {
          // When we are close enough, 'fire'.
          latch_piston_ = false;
        } else {
          latch_piston_ = true;
        }
      } else {
        // The plunger isn't all the way back, or it is and it is unlatched, so
        // we can now unload.
        shooter_.SetGoalPosition(shooter_.absolute_position(), 0.0);
        latch_piston_ = false;
        state_ = STATE_UNLOAD_MOVE;
        unload_timeout_ = Time::Now() + Time::InSeconds(2.0);
      }

      if (Time::Now() > unload_timeout_) {
        // We have been stuck trying to unload for way too long, give up and
        // turn everything off.
        state_ = STATE_ESTOP;
      }

      brake_piston_ = false;
      break;
    case STATE_UNLOAD_MOVE: {
      if (disabled) {
        unload_timeout_ = Time::Now() + Time::InSeconds(2.0);
        shooter_.SetGoalPosition(shooter_.absolute_position(), 0.0);
      }
      // TODO(austin): Windup...

      // Slowly move back until we hit the upper limit.
      double goal_position =
          shooter_.goal_position() + values.shooter.zeroing_speed * dt;
      // If during this cycle, we would move past the limit, we are done
      // unloading.
      if (goal_position > values.shooter.upper_limit) {
        shooter_.SetGoalPosition(values.shooter.upper_limit, 0.0);
        // We don't want the loop fighting the spring when we are unloaded.
        // Turn it off.
        shooter_loop_disable = true;
        state_ = STATE_READY_UNLOAD;
      } else {
        shooter_.SetGoalPosition(goal_position, values.shooter.zeroing_speed);
      }

      latch_piston_ = false;
      brake_piston_ = false;
    } break;
    case STATE_READY_UNLOAD:
      if (goal->load_requested) {
        state_ = STATE_REQUEST_LOAD;
      }
      // If we are ready to load again, 
      shooter_loop_disable = true;

      latch_piston_ = false;
      brake_piston_ = false;
      break;

    case STATE_ESTOP:
      // Totally lost, go to a safe state.
      shooter_loop_disable = true;
      latch_piston_ = true;
      brake_piston_ = true;
      break;
  }

  if (apply_some_voltage) {
    shooter_.Update(true);
    if (output) output->voltage = 2.0;
  } else if (!shooter_loop_disable) {
    LOG(DEBUG, "Running the loop, goal is %f, position is %f\n",
        shooter_.goal_position(), shooter_.absolute_position());
    shooter_.Update(output == NULL);
    if (output) output->voltage = shooter_.voltage();
  } else {
    shooter_.Update(true);
    if (output) output->voltage = 0.0;
  }

  if (output) {
    output->latch_piston = latch_piston_;
    output->brake_piston = brake_piston_;
  }

  status->done =
      ::std::abs(absolute_position - PowerToPosition(goal->shot_power)) < 0.004;

  if (position) {
    last_position_ = *position;
    LOG(DEBUG,
        "pos > real: %.2f adjusted: %.2f raw: %.2f state= %d\n",
        relative_position, absolute_position, position->position,
        state_);
  }
  if (position) {
    last_distal_posedge_count_ = position->pusher_distal.posedge_count;
    last_proximal_posedge_count_ = position->pusher_proximal.posedge_count;
  }
}

}  // namespace control_loops
}  // namespace frc971<|MERGE_RESOLUTION|>--- conflicted
+++ resolved
@@ -99,22 +99,11 @@
     return;
   }
 
-<<<<<<< HEAD
-  if (position) {
-    if (initial_loop_) {
-      // TODO(austin): If 'reset()', we are lost, start over.
-      initial_loop_ = false;
-      shooter_.SetPositionDirectly(position->position);
-    } else {
-      shooter_.SetPositionValues(position->position);
-    }
-=======
   if (reset()) {
     state_ = STATE_INITIALIZE;
   }
   if (position) {
     shooter_.CorrectPosition(position->position);
->>>>>>> 30537888
   }
 
   // Disable the motors now so that all early returns will return with the
