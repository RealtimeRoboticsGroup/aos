--- conflicted
+++ resolved
@@ -29,12 +29,9 @@
         '<(AOS)/common/common.gyp:controls',
         '<(DEPTH)/frc971/frc971.gyp:constants',
         '<(DEPTH)/frc971/control_loops/control_loops.gyp:state_feedback_loop',
-<<<<<<< HEAD
         '<(DEPTH)/aos/build/externals.gyp:libcdd',
         '<(DEPTH)/frc971/control_loops/control_loops.gyp:coerce_goal',
-=======
         '<(AOS)/common/logging/logging.gyp:queue_logging',
->>>>>>> a379f003
       ],
       'export_dependent_settings': [
         'claw_loop',
