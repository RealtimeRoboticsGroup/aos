--- conflicted
+++ resolved
@@ -50,29 +50,14 @@
 
 void ClawLimitedLoop::CapU() {
   uncapped_average_voltage_ = (U(0, 0) + U(1, 0)) / 2.0;
-  if (is_zeroing_) {
-    LOG(DEBUG, "zeroing\n");
-    const frc971::constants::Values &values = constants::GetValues();
-    if (uncapped_average_voltage_ > values.claw.max_zeroing_voltage) {
-      const double difference =
-          1 / uncapped_average_voltage_ * values.claw.max_zeroing_voltage;
-      U(0, 0) *= difference;
-      U(1, 0) *= difference;
-    } else if (uncapped_average_voltage_ < -values.claw.max_zeroing_voltage) {
-      const double difference =
-           1 / uncapped_average_voltage_ * values.claw.max_zeroing_voltage;
-      U(0, 0) *= difference;
-      U(1, 0) *= difference;
-    }
-  }
-
+
+  const double k_max_voltage = is_zeroing_ ? kZeroingVoltage : kMaxVoltage;
   double max_value =
-<<<<<<< HEAD
       ::std::max(::std::abs(U(0, 0)), ::std::abs(U(1, 0)));
-  double scalar = 12.0 / max_value;
-  bool bottom_big = (::std::abs(U(0, 0)) > 12.0) &&
+  double scalar = k_max_voltage / max_value;
+  bool bottom_big = (::std::abs(U(0, 0)) > k_max_voltage) &&
                     (::std::abs(U(0, 0)) > ::std::abs(U(1, 0)));
-  bool top_big = (::std::abs(U(1, 0)) > 12.0) && (!bottom_big);
+  bool top_big = (::std::abs(U(1, 0)) > k_max_voltage) && (!bottom_big);
   double separation_voltage = U(1, 0) - U(0, 0) * kClawMomentOfInertiaRatio;
   double u_top = U(1, 0);
   double u_bottom = U(0, 0);
@@ -82,24 +67,15 @@
     u_bottom *= scalar;
     u_top = separation_voltage + u_bottom * kClawMomentOfInertiaRatio;
     // If we can't maintain the separation, just clip it.
-    if (u_top > 12.0) u_top = 12.0;
-    else if (u_top < -12.0) u_top = -12.0;
+    if (u_top > k_max_voltage) u_top = k_max_voltage;
+    else if (u_top < -k_max_voltage) u_top = -k_max_voltage;
   }
   else if (top_big) {
     LOG(DEBUG, "Capping U because top is %f\n", max_value);
     u_top *= scalar;
     u_bottom = (u_top - separation_voltage) / kClawMomentOfInertiaRatio;
-    if (u_bottom > 12.0) u_bottom = 12.0;
-    else if (u_bottom < -12.0) u_bottom = -12.0;
-=======
-      ::std::max(::std::abs(U(0, 0)), ::std::abs(U(1, 0) + U(0, 0)));
-
-  const double k_max_voltage = is_zeroing_ ? kZeroingVoltage : kMaxVoltage;
-  if (max_value > k_max_voltage) {
-    LOG(DEBUG, "Capping U because max is %f\n", max_value);
-    U = U * k_max_voltage / max_value;
-    LOG(DEBUG, "Capping U is now %f %f\n", U(0, 0), U(1, 0));
->>>>>>> 06cbbf1a
+    if (u_bottom > k_max_voltage) u_bottom = k_max_voltage;
+    else if (u_bottom < -k_max_voltage) u_bottom = -k_max_voltage;
   }
 
   U(0, 0) = u_bottom;
@@ -147,21 +123,12 @@
   if (sensor.negedge_count_changed()) {
     if (negedge_value_ > last_on_encoder_) {
       *edge_angle = angles.upper_angle;
-<<<<<<< HEAD
-      LOG(INFO, "%s Negedge lower of %s -> %f, last_encoder: %f, negedge_value: %f\n", name_,
-          hall_effect_name, *edge_angle, last_encoder(), negedge_value_);
-    } else {
-      *edge_angle = angles.lower_angle;
-      LOG(INFO, "%s Negedge lower of %s -> %f, last_encoder: %f, negedge_value: %f\n", name_,
-          hall_effect_name, *edge_angle, last_encoder(), negedge_value_);
-=======
       LOG(INFO, "%s Negedge upper of %s -> %f negedge: %f last_encoder: %f\n", name_,
           hall_effect_name, *edge_angle, negedge_value_, last_on_encoder_);
     } else {
       *edge_angle = angles.lower_angle;
       LOG(INFO, "%s Negedge lower of %s -> %f negedge: %f last_encoder: %f\n", name_,
           hall_effect_name, *edge_angle, negedge_value_, last_on_encoder_);
->>>>>>> 06cbbf1a
     }
     *edge_encoder = negedge_value_;
     found_edge = true;
