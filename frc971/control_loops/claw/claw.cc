--- conflicted
+++ resolved
@@ -469,16 +469,8 @@
       bottom_claw_.SetCalibrationOnEdge(
           values.claw.lower_claw, ZeroedStateFeedbackLoop::DISABLED_CALIBRATION);
     }
-<<<<<<< HEAD
     mode_ = UNKNOWN_LOCATION;
   }
-
-=======
-    mode = UNKNOWN_LOCATION;
-  }
-
-  // TODO(austin): Handle disabled properly everwhere...  Restart and all that
-  // jazz.
 
   // TODO(Joe): Write this.
   // make sure this is possible phsically
@@ -486,9 +478,6 @@
   // break into function at some point?
   // 
   //FixClawPos(&bottom_claw_goal_, &top_claw_goal_, values);
-
-  // TODO(austin): ...
->>>>>>> 7376ff52
   if (has_top_claw_goal_ && has_bottom_claw_goal_) {
     claw_.R << bottom_claw_goal_, top_claw_goal_ - bottom_claw_goal_, 0, 0;
     double separation = -971;
