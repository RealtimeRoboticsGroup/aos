#include "frc971/control_loops/claw/claw.h"

#include <stdio.h>

#include <algorithm>

#include "aos/common/control_loop/control_loops.q.h"
#include "aos/common/logging/logging.h"

#include "frc971/constants.h"
#include "frc971/control_loops/claw/claw_motor_plant.h"

// Zeroing plan.
// There are 2 types of zeros.  Enabled and disabled ones.
// Disabled ones are only valid during auto mode, and can be used to speed up
// the enabled zero process.  We need to re-zero during teleop in case the auto
// zero was poor and causes us to miss all our shots.
//
// We need to be able to zero manually while disabled by moving the joint over
// the zeros.
// Zero on the down edge when disabled (gravity in the direction of motion)
//
// When enabled, zero on the up edge (gravity opposing the direction of motion)
// The enabled sequence needs to work as follows.  We can crash the claw if we
// bring them too close to each other or too far from each other.  The only safe
// thing to do is to move them in unison.
//
// Start by moving them both towards the front of the bot to either find either
// the middle hall effect on either jaw, or the front hall effect on the bottom
// jaw.  Any edge that isn't the desired edge will provide an approximate edge
// location that can be used for the fine tuning step.
// Once an edge is found on the front claw, move back the other way with both
// claws until an edge is found for the other claw.
// Now that we have an approximate zero, we can robustify the limits to keep
// both claws safe.  Then, we can move both claws to a position that is the
// correct side of the zero and go zero.

// Valid region plan.
// Difference between the arms has a range, and the values of each arm has a range.
// If a claw runs up against a static limit, don't let the goal change outside
// the limit.
// If a claw runs up against a movable limit, move both claws outwards to get
// out of the condition.

namespace frc971 {
namespace control_loops {

static const double kZeroingVoltage = 4.0;
static const double kMaxVoltage = 12.0;

void ClawLimitedLoop::CapU() {
  uncapped_average_voltage_ = U(0, 0) + U(1, 0) / 2.0;
  if (is_zeroing_) {
    LOG(DEBUG, "zeroing\n");
    const frc971::constants::Values &values = constants::GetValues();
    if (uncapped_average_voltage_ > values.claw.max_zeroing_voltage) {
      const double difference =
          uncapped_average_voltage_ - values.claw.max_zeroing_voltage;
      U(0, 0) -= difference;
    } else if (uncapped_average_voltage_ < -values.claw.max_zeroing_voltage) {
      const double difference =
          -uncapped_average_voltage_ - values.claw.max_zeroing_voltage;
      U(0, 0) += difference;
    }
  }

  double max_value =
      ::std::max(::std::abs(U(0, 0)), ::std::abs(U(1, 0) + U(0, 0)));

  const double k_max_voltage = is_zeroing_ ? kZeroingVoltage : kMaxVoltage;
  if (max_value > k_max_voltage) {
    LOG(DEBUG, "Capping U because max is %f\n", max_value);
    U = U * k_max_voltage / max_value;
    LOG(DEBUG, "Capping U is now %f %f\n", U(0, 0), U(1, 0));
  }
}

ClawMotor::ClawMotor(control_loops::ClawGroup *my_claw)
    : aos::control_loops::ControlLoop<control_loops::ClawGroup>(my_claw),
      has_top_claw_goal_(false),
      top_claw_goal_(0.0),
      top_claw_(this),
      has_bottom_claw_goal_(false),
      bottom_claw_goal_(0.0),
      bottom_claw_(this),
      claw_(MakeClawLoop()),
      was_enabled_(false),
      doing_calibration_fine_tune_(false),
      capped_goal_(false),
      mode_(UNKNOWN_LOCATION) {}

const int ZeroedStateFeedbackLoop::kZeroingMaxVoltage;

bool ZeroedStateFeedbackLoop::DoGetPositionOfEdge(
    const constants::Values::Claws::AnglePair &angles, double *edge_encoder,
    double *edge_angle, const HallEffectTracker &sensor,
    const char *hall_effect_name) {
  bool found_edge = false;
  if (sensor.posedge_count_changed()) {
<<<<<<< HEAD
    if (min_current_hall_effect_edge_ == max_curent_hall_effect_edge_) {
      // we oddly got two of the same edge.
      *edge_angle = last_edge_value_;
	  return true;
    } else if (posedge_value_ <
        (min_current_hall_effect_edge_ + max_current_hall_effect_edge_) / 2) {
      *edge_angle = angles.upper_angle;
      LOG(INFO, "%s Posedge upper of %s -> %f\n", name_, hall_effect_name,
          *edge_angle);
    } else {
      *edge_angle = angles.lower_angle;
      LOG(INFO, "%s Posedge lower of %s -> %f\n", name_, hall_effect_name,
          *edge_angle);
    }
    *edge_encoder = posedge_value_;
    last_edge_value_ = posedge_value_;
    return true;
  }
  if (sensor.negedge_count_changed()) {
    // we oddly got two of the same edge.
    if (min_current_hall_effect_edge_ == max_curent_hall_effect_edge_) {
      *edge_angle = last_edge_value_;
	  return true;
    } else if (negedge_value_ > (min_current_hall_effect_edge_ +
                                 max_current_hall_effect_edge_) / 2) {
      *edge_angle = angles.upper_angle;
      LOG(INFO, "%s Negedge upper of %s -> %f\n", name_, hall_effect_name,
          *edge_angle);
    } else {
      *edge_angle = angles.lower_angle;
      LOG(INFO, "%s Negedge lower of %s -> %f\n", name_, hall_effect_name,
          *edge_angle);
    }
    *edge_encoder = negedge_value_;
    last_edge_value_ = posedge_value_;
    return true;
=======
    if (posedge_value_ < last_off_encoder_) {
      *edge_angle = angles.upper_angle;
      LOG(INFO, "%s Posedge upper of %s -> %f posedge: %f last_encoder: %f\n", name_,
          hall_effect_name, *edge_angle, posedge_value_, last_off_encoder_);
    } else {
      *edge_angle = angles.lower_angle;
      LOG(INFO, "%s Posedge lower of %s -> %f posedge: %f last_encoder: %f\n", name_,
          hall_effect_name, *edge_angle, posedge_value_, last_off_encoder_);
    }
    *edge_encoder = posedge_value_;
    found_edge = true;
  }
  if (sensor.negedge_count_changed()) {
    if (negedge_value_ > last_on_encoder_) {
      *edge_angle = angles.upper_angle;
      LOG(INFO, "%s Negedge upper of %s -> %f negedge: %f last_encoder: %f\n", name_,
          hall_effect_name, *edge_angle, negedge_value_, last_on_encoder_);
    } else {
      *edge_angle = angles.lower_angle;
      LOG(INFO, "%s Negedge lower of %s -> %f negedge: %f last_encoder: %f\n", name_,
          hall_effect_name, *edge_angle, negedge_value_, last_on_encoder_);
    }
    *edge_encoder = negedge_value_;
    found_edge = true;
>>>>>>> 06cbbf1a
  }

  return found_edge;
}

bool ZeroedStateFeedbackLoop::GetPositionOfEdge(
    const constants::Values::Claws::Claw &claw_values, double *edge_encoder,
    double *edge_angle) {
  // TODO(austin): Validate that the hall effect edge makes sense.
  // We must now be on the side of the edge that we expect to be, and the
  // encoder must have been on either side of the edge before and after.

  // TODO(austin): Compute the last off range min and max and compare the edge
  // value to the middle of the range.  This will be quite a bit more reliable.

  if (DoGetPositionOfEdge(claw_values.front, edge_encoder, edge_angle,
                          front_, "front")) {
    return true;
  }
  if (DoGetPositionOfEdge(claw_values.calibration, edge_encoder, edge_angle,
                          calibration_, "calibration")) {
    return true;
  }
  if (DoGetPositionOfEdge(claw_values.back, edge_encoder, edge_angle,
                          back_, "back")) {
    return true;
  }
  return false;
}

void TopZeroedStateFeedbackLoop::SetCalibration(double edge_encoder,
                                                double edge_angle) {
  double old_offset = offset_;
  offset_ = edge_angle - edge_encoder;
  const double doffset = offset_ - old_offset;
  motor_->ChangeTopOffset(doffset);
}

void BottomZeroedStateFeedbackLoop::SetCalibration(double edge_encoder,
                                                   double edge_angle) {
  double old_offset = offset_;
  offset_ = edge_angle - edge_encoder;
  const double doffset = offset_ - old_offset;
  motor_->ChangeBottomOffset(doffset);
}

void ClawMotor::ChangeTopOffset(double doffset) {
  claw_.ChangeTopOffset(doffset);
  if (has_top_claw_goal_) {
    top_claw_goal_ += doffset;
  }
}

void ClawMotor::ChangeBottomOffset(double doffset) {
  claw_.ChangeBottomOffset(doffset);
  if (has_bottom_claw_goal_) {
    bottom_claw_goal_ += doffset;
  }
}

void ClawLimitedLoop::ChangeTopOffset(double doffset) {
  Y_(1, 0) += doffset;
  X_hat(1, 0) += doffset;
  LOG(INFO, "Changing top offset by %f\n", doffset);
}
void ClawLimitedLoop::ChangeBottomOffset(double doffset) {
  Y_(0, 0) += doffset;
  X_hat(0, 0) += doffset;
  X_hat(1, 0) -= doffset;
  LOG(INFO, "Changing bottom offset by %f\n", doffset);
}

void LimitClawGoal(double *bottom_goal, double *top_goal,
                   const frc971::constants::Values &values) {
  // first update position based on angle limit

  const double separation = *top_goal - *bottom_goal;
  if (separation > values.claw.claw_max_separation) {
    LOG(DEBUG, "Greater than\n");
    const double dsep = (separation - values.claw.claw_max_separation) / 2.0;
    *bottom_goal += dsep;
    *top_goal -= dsep;
    LOG(DEBUG, "Goals now bottom: %f, top: %f\n", *bottom_goal, *top_goal);
  }
  if (separation < values.claw.claw_min_separation) {
    LOG(DEBUG, "Less than\n");
    const double dsep = (separation - values.claw.claw_min_separation) / 2.0;
    *bottom_goal += dsep;
    *top_goal -= dsep;
    LOG(DEBUG, "Goals now bottom: %f, top: %f\n", *bottom_goal, *top_goal);
  }

  // now move both goals in unison
  if (*bottom_goal < values.claw.lower_claw.lower_limit) {
    *top_goal += values.claw.lower_claw.lower_limit - *bottom_goal;
    *bottom_goal = values.claw.lower_claw.lower_limit;
  }
  if (*bottom_goal > values.claw.lower_claw.upper_limit) {
    *top_goal -= *bottom_goal - values.claw.lower_claw.upper_limit;
    *bottom_goal = values.claw.lower_claw.upper_limit;
  }

  if (*top_goal < values.claw.upper_claw.lower_limit) {
    *bottom_goal += values.claw.upper_claw.lower_limit - *top_goal;
    *top_goal = values.claw.upper_claw.lower_limit;
  }
  if (*top_goal > values.claw.upper_claw.upper_limit) {
    *bottom_goal -= *top_goal - values.claw.upper_claw.upper_limit;
    *top_goal = values.claw.upper_claw.upper_limit;
  }
}

bool ClawMotor::is_ready() const {
  return (
      (top_claw_.zeroing_state() == ZeroedStateFeedbackLoop::CALIBRATED &&
       bottom_claw_.zeroing_state() == ZeroedStateFeedbackLoop::CALIBRATED) ||
      (::aos::robot_state->autonomous &&
       ((top_claw_.zeroing_state() == ZeroedStateFeedbackLoop::CALIBRATED ||
         top_claw_.zeroing_state() ==
             ZeroedStateFeedbackLoop::DISABLED_CALIBRATION) &&
        (bottom_claw_.zeroing_state() == ZeroedStateFeedbackLoop::CALIBRATED ||
         bottom_claw_.zeroing_state() ==
             ZeroedStateFeedbackLoop::DISABLED_CALIBRATION))));
}

bool ClawMotor::is_zeroing() const { return !is_ready(); }

// Positive angle is up, and positive power is up.
void ClawMotor::RunIteration(const control_loops::ClawGroup::Goal *goal,
                             const control_loops::ClawGroup::Position *position,
                             control_loops::ClawGroup::Output *output,
                             ::aos::control_loops::Status *status) {
  constexpr double dt = 0.01;

  // Disable the motors now so that all early returns will return with the
  // motors disabled.
  if (output) {
    output->top_claw_voltage = 0;
    output->bottom_claw_voltage = 0;
    output->intake_voltage = 0;
  }

  if (reset()) {
    bottom_claw_.set_zeroing_state(ZeroedStateFeedbackLoop::UNKNOWN_POSITION);
    top_claw_.set_zeroing_state(ZeroedStateFeedbackLoop::UNKNOWN_POSITION);
<<<<<<< HEAD
    // close up the min and max edge positions as they are no longer valid and
    // will be expanded in future iterations
    top_claw_.min_current_hall_effect_edge_ =
        top_claw_.max_current_hall_effect_edge_ = position->top.position;
    bottom_claw_.min_current_hall_effect_edge_ =
        bottom_claw_.max_current_hall_effect_edge_ = position->bottom.position;
=======
    top_claw_.Reset();
    bottom_claw_.Reset();
>>>>>>> 06cbbf1a
  }

  if (::aos::robot_state.get() == nullptr) {
    return;
  }

  const frc971::constants::Values &values = constants::GetValues();

  if (position) {
    Eigen::Matrix<double, 2, 1> Y;
    Y << position->bottom.position + bottom_claw_.offset(),
        position->top.position + top_claw_.offset();
    claw_.Correct(Y);

    top_claw_.SetPositionValues(position->top);
    bottom_claw_.SetPositionValues(position->bottom);

    if (!has_top_claw_goal_) {
      has_top_claw_goal_ = true;
      top_claw_goal_ = top_claw_.absolute_position();
      initial_separation_ =
          top_claw_.absolute_position() - bottom_claw_.absolute_position();
    }
    if (!has_bottom_claw_goal_) {
      has_bottom_claw_goal_ = true;
      bottom_claw_goal_ = bottom_claw_.absolute_position();
      initial_separation_ =
          top_claw_.absolute_position() - bottom_claw_.absolute_position();
    }
    LOG(DEBUG, "Claw position is (top: %f bottom: %f\n",
        top_claw_.absolute_position(), bottom_claw_.absolute_position());
  }

  const bool autonomous = ::aos::robot_state->autonomous;
  const bool enabled = ::aos::robot_state->enabled;

  double bottom_claw_velocity_ = 0.0;
  double top_claw_velocity_ = 0.0;

  if ((top_claw_.zeroing_state() == ZeroedStateFeedbackLoop::CALIBRATED &&
       bottom_claw_.zeroing_state() == ZeroedStateFeedbackLoop::CALIBRATED) ||
      (autonomous &&
       ((top_claw_.zeroing_state() == ZeroedStateFeedbackLoop::CALIBRATED ||
         top_claw_.zeroing_state() ==
             ZeroedStateFeedbackLoop::DISABLED_CALIBRATION) &&
        (bottom_claw_.zeroing_state() == ZeroedStateFeedbackLoop::CALIBRATED ||
         bottom_claw_.zeroing_state() ==
             ZeroedStateFeedbackLoop::DISABLED_CALIBRATION)))) {
    // Ready to use the claw.
    // Limit the goals here.
    bottom_claw_goal_ = goal->bottom_angle;
    top_claw_goal_ = goal->bottom_angle + goal->separation_angle;
    has_bottom_claw_goal_ = true;
    has_top_claw_goal_ = true;
    doing_calibration_fine_tune_ = false;

    mode_ = READY;
  } else if (top_claw_.zeroing_state() !=
                 ZeroedStateFeedbackLoop::UNKNOWN_POSITION &&
             bottom_claw_.zeroing_state() !=
                 ZeroedStateFeedbackLoop::UNKNOWN_POSITION) {
    // Time to fine tune the zero.
    // Limit the goals here.
    if (!enabled) {
      // If we are disabled, start the fine tune process over again.
      doing_calibration_fine_tune_ = false;
    }
    if (bottom_claw_.zeroing_state() != ZeroedStateFeedbackLoop::CALIBRATED) {
      // always get the bottom claw to calibrated first
      LOG(DEBUG, "Calibrating the bottom of the claw\n");
      if (!doing_calibration_fine_tune_) {
        if (::std::abs(bottom_absolute_position() -
                       values.claw.start_fine_tune_pos) <
            values.claw.claw_unimportant_epsilon) {
          doing_calibration_fine_tune_ = true;
          bottom_claw_goal_ += values.claw.claw_zeroing_speed * dt;
          top_claw_velocity_ = bottom_claw_velocity_ =
              values.claw.claw_zeroing_speed;
          LOG(DEBUG, "Ready to fine tune the bottom\n");
          mode_ = FINE_TUNE_BOTTOM;
        } else {
          // send bottom to zeroing start
          bottom_claw_goal_ = values.claw.start_fine_tune_pos;
          LOG(DEBUG, "Going to the start position for the bottom\n");
          mode_ = PREP_FINE_TUNE_BOTTOM;
        }
      } else {
        mode_ = FINE_TUNE_BOTTOM;
        bottom_claw_goal_ += values.claw.claw_zeroing_speed * dt;
        top_claw_velocity_ = bottom_claw_velocity_ =
            values.claw.claw_zeroing_speed;
        if (top_claw_.front_or_back_triggered() ||
            bottom_claw_.front_or_back_triggered()) {
          // We shouldn't hit a limit, but if we do, go back to the zeroing
          // point and try again.
          doing_calibration_fine_tune_ = false;
          bottom_claw_goal_ = values.claw.start_fine_tune_pos;
          top_claw_velocity_ = bottom_claw_velocity_ = 0.0;
          LOG(DEBUG, "Found a limit, starting over.\n");
          mode_ = PREP_FINE_TUNE_BOTTOM;
        }

        if (bottom_claw_.calibration().value()) {
          if (bottom_claw_.calibration().posedge_count_changed() &&
              position) {
            // do calibration
            bottom_claw_.SetCalibration(
                position->bottom.posedge_value,
                values.claw.lower_claw.calibration.lower_angle);
            bottom_claw_.set_zeroing_state(ZeroedStateFeedbackLoop::CALIBRATED);
            // calibrated so we are done fine tuning bottom
            doing_calibration_fine_tune_ = false;
            LOG(DEBUG, "Calibrated the bottom correctly!\n");
          } else {
            doing_calibration_fine_tune_ = false;
            bottom_claw_goal_ = values.claw.start_fine_tune_pos;
            top_claw_velocity_ = bottom_claw_velocity_ = 0.0;
            mode_ = PREP_FINE_TUNE_BOTTOM;
          }
        } else {
          LOG(DEBUG, "Fine tuning\n");
        }
      }
      // now set the top claw to track

      top_claw_goal_ = bottom_claw_goal_ + values.claw.claw_zeroing_separation;
    } else {
      // bottom claw must be calibrated, start on the top
      if (!doing_calibration_fine_tune_) {
        if (::std::abs(top_absolute_position() -
                       values.claw.start_fine_tune_pos) <
            values.claw.claw_unimportant_epsilon) {
          doing_calibration_fine_tune_ = true;
          top_claw_goal_ += values.claw.claw_zeroing_speed * dt;
          top_claw_velocity_ = bottom_claw_velocity_ =
              values.claw.claw_zeroing_speed;
          LOG(DEBUG, "Ready to fine tune the top\n");
          mode_ = FINE_TUNE_TOP;
        } else {
          // send top to zeroing start
          top_claw_goal_ = values.claw.start_fine_tune_pos;
          LOG(DEBUG, "Going to the start position for the top\n");
          mode_ = PREP_FINE_TUNE_TOP;
        }
      } else {
        mode_ = FINE_TUNE_TOP;
        top_claw_goal_ += values.claw.claw_zeroing_speed * dt;
        top_claw_velocity_ = bottom_claw_velocity_ =
            values.claw.claw_zeroing_speed;
        if (top_claw_.front_or_back_triggered() ||
            bottom_claw_.front_or_back_triggered()) {
          // this should not happen, but now we know it won't
          doing_calibration_fine_tune_ = false;
          top_claw_goal_ = values.claw.start_fine_tune_pos;
          top_claw_velocity_ = bottom_claw_velocity_ = 0.0;
          LOG(DEBUG, "Found a limit, starting over.\n");
          mode_ = PREP_FINE_TUNE_TOP;
        }
        if (top_claw_.calibration().value()) {
          if (top_claw_.calibration().posedge_count_changed() &&
              position) {
            // do calibration
            top_claw_.SetCalibration(
                position->top.posedge_value,
                values.claw.upper_claw.calibration.lower_angle);
            top_claw_.set_zeroing_state(ZeroedStateFeedbackLoop::CALIBRATED);
            // calibrated so we are done fine tuning top
            doing_calibration_fine_tune_ = false;
            LOG(DEBUG, "Calibrated the top correctly!\n");
          } else {
            doing_calibration_fine_tune_ = false;
            top_claw_goal_ = values.claw.start_fine_tune_pos;
            top_claw_velocity_ = bottom_claw_velocity_ = 0.0;
            mode_ = PREP_FINE_TUNE_TOP;
          }
        }
      }
      // now set the bottom claw to track
      bottom_claw_goal_ = top_claw_goal_ - values.claw.claw_zeroing_separation;
    }
  } else {
    doing_calibration_fine_tune_ = false;
    if (!was_enabled_ && enabled) {
      if (position) {
        top_claw_goal_ = position->top.position;
        bottom_claw_goal_ = position->bottom.position;
        initial_separation_ =
            position->top.position - position->bottom.position;
      } else {
        has_top_claw_goal_ = false;
        has_bottom_claw_goal_ = false;
      }
    }

    if ((bottom_claw_.zeroing_state() !=
             ZeroedStateFeedbackLoop::UNKNOWN_POSITION ||
         bottom_claw_.front().value() || top_claw_.front().value()) &&
        !top_claw_.back().value() && !bottom_claw_.back().value()) {
      if (enabled) {
        // Time to slowly move back up to find any position to narrow down the
        // zero.
        top_claw_goal_ += values.claw.claw_zeroing_off_speed * dt;
        bottom_claw_goal_ += values.claw.claw_zeroing_off_speed * dt;
        top_claw_velocity_ = bottom_claw_velocity_ =
            values.claw.claw_zeroing_off_speed;
        LOG(DEBUG, "Bottom is known.\n");
      }
    } else {
      // We don't know where either claw is.  Slowly start moving down to find
      // any hall effect.
      if (enabled) {
        top_claw_goal_ -= values.claw.claw_zeroing_off_speed * dt;
        bottom_claw_goal_ -= values.claw.claw_zeroing_off_speed * dt;
        top_claw_velocity_ = bottom_claw_velocity_ =
            -values.claw.claw_zeroing_off_speed;
        LOG(DEBUG, "Both are unknown.\n");
      }
    }

    if (enabled) {
      top_claw_.SetCalibrationOnEdge(
          values.claw.upper_claw, ZeroedStateFeedbackLoop::APPROXIMATE_CALIBRATION);
      bottom_claw_.SetCalibrationOnEdge(
          values.claw.lower_claw, ZeroedStateFeedbackLoop::APPROXIMATE_CALIBRATION);
    } else {
      // TODO(austin): Only calibrate on the predetermined edge.
      // We might be able to just ignore this since the backlash is soooo low.  :)
      top_claw_.SetCalibrationOnEdge(
          values.claw.upper_claw, ZeroedStateFeedbackLoop::DISABLED_CALIBRATION);
      bottom_claw_.SetCalibrationOnEdge(
          values.claw.lower_claw, ZeroedStateFeedbackLoop::DISABLED_CALIBRATION);
    }
    mode_ = UNKNOWN_LOCATION;
  }

  // Limit the goals if both claws have been (mostly) found.
  if (mode_ != UNKNOWN_LOCATION) {
    LimitClawGoal(&bottom_claw_goal_, &top_claw_goal_, values);
  }

  if (has_top_claw_goal_ && has_bottom_claw_goal_) {
    claw_.R << bottom_claw_goal_, top_claw_goal_ - bottom_claw_goal_,
        bottom_claw_velocity_, top_claw_velocity_ - bottom_claw_velocity_;
    double separation = -971;
    if (position != nullptr) {
      separation = position->top.position - position->bottom.position;
    }
    LOG(DEBUG, "Goal is %f (bottom) %f, separation is %f\n", claw_.R(0, 0),
        claw_.R(1, 0), separation);

    // Only cap power when one of the halves of the claw is moving slowly and
    // could wind up.
    claw_.set_is_zeroing(mode_ == UNKNOWN_LOCATION || mode_ == FINE_TUNE_TOP ||
                         mode_ == FINE_TUNE_BOTTOM);
    claw_.Update(output == nullptr);
  } else {
    claw_.Update(true);
  }

  capped_goal_ = false;
  switch (mode_) {
    case READY:
    case PREP_FINE_TUNE_TOP:
    case PREP_FINE_TUNE_BOTTOM:
      break;
    case FINE_TUNE_BOTTOM:
    case FINE_TUNE_TOP:
    case UNKNOWN_LOCATION: {
      if (claw_.uncapped_average_voltage() > values.claw.max_zeroing_voltage) {
        double dx = (claw_.uncapped_average_voltage() -
                     values.claw.max_zeroing_voltage) /
                    claw_.K(0, 0);
        bottom_claw_goal_ -= dx;
        top_claw_goal_ -= dx;
        capped_goal_ = true;
        LOG(DEBUG, "Moving the goal by %f to prevent windup\n", dx);
        LOG(DEBUG, "Uncapped is %f, max is %f, difference is %f\n",
            claw_.uncapped_average_voltage(), values.claw.max_zeroing_voltage,
            (claw_.uncapped_average_voltage() -
             values.claw.max_zeroing_voltage));
      } else if (claw_.uncapped_average_voltage() <
                 -values.claw.max_zeroing_voltage) {
        double dx = (claw_.uncapped_average_voltage() +
                     values.claw.max_zeroing_voltage) /
                    claw_.K(0, 0);
        bottom_claw_goal_ -= dx;
        top_claw_goal_ -= dx;
        capped_goal_ = true;
        LOG(DEBUG, "Moving the goal by %f to prevent windup\n", dx);
      }
    } break;
  }

  if (output) {
    output->top_claw_voltage = claw_.U(1, 0) + claw_.U(0, 0);
    output->bottom_claw_voltage =  claw_.U(0, 0);

    if (output->top_claw_voltage > kMaxVoltage) {
      output->top_claw_voltage = kMaxVoltage;
    } else if (output->top_claw_voltage < -kMaxVoltage) {
      output->top_claw_voltage = -kMaxVoltage;
    }

    if (output->bottom_claw_voltage > kMaxVoltage) {
      output->bottom_claw_voltage = kMaxVoltage;
    } else if (output->bottom_claw_voltage < -kMaxVoltage) {
      output->bottom_claw_voltage = -kMaxVoltage;
    }
  }
  status->done = false;

  was_enabled_ = ::aos::robot_state->enabled;
}

}  // namespace control_loops
}  // namespace frc971<|MERGE_RESOLUTION|>--- conflicted
+++ resolved
@@ -48,6 +48,11 @@
 static const double kZeroingVoltage = 4.0;
 static const double kMaxVoltage = 12.0;
 
+ClawLimitedLoop::ClawLimitedLoop(StateFeedbackLoop<4, 2, 2> loop)
+    : StateFeedbackLoop<4, 2, 2>(loop),
+      uncapped_average_voltage_(0.0),
+      is_zeroing_(true) {}
+
 void ClawLimitedLoop::CapU() {
   uncapped_average_voltage_ = U(0, 0) + U(1, 0) / 2.0;
   if (is_zeroing_) {
@@ -75,6 +80,100 @@
   }
 }
 
+ZeroedStateFeedbackLoop::ZeroedStateFeedbackLoop(const char *name,
+                                                 ClawMotor *motor)
+    : offset_(0.0),
+      name_(name),
+      motor_(motor),
+      zeroing_state_(UNKNOWN_POSITION),
+      posedge_value_(0.0),
+      negedge_value_(0.0),
+      encoder_(0.0),
+      last_encoder_(0.0) {}
+
+void ZeroedStateFeedbackLoop::SetPositionValues(const HalfClawPosition &claw) {
+  front_.Update(claw.front);
+  calibration_.Update(claw.calibration);
+  back_.Update(claw.back);
+
+  bool any_sensor_triggered = any_triggered();
+  if (any_sensor_triggered && any_triggered_last_) {
+    // We are still on the hall effect and nothing has changed.
+    min_hall_effect_on_angle_ =
+        ::std::min(min_hall_effect_on_angle_, claw.position);
+    max_hall_effect_on_angle_ =
+        ::std::max(max_hall_effect_on_angle_, claw.position);
+  } else if (!any_sensor_triggered && !any_triggered_last_) {
+    // We are still off the hall effect and nothing has changed.
+    min_hall_effect_off_angle_ =
+        ::std::min(min_hall_effect_off_angle_, claw.position);
+    max_hall_effect_off_angle_ =
+        ::std::max(max_hall_effect_off_angle_, claw.position);
+  } else if (any_sensor_triggered && !any_triggered_last_) {
+    // Saw a posedge on the hall effect.  Reset the limits.
+    min_hall_effect_on_angle_ = ::std::min(claw.posedge_value, claw.position);
+    max_hall_effect_on_angle_ = ::std::max(claw.posedge_value, claw.position);
+  } else if (!any_sensor_triggered && any_triggered_last_) {
+    // Saw a negedge on the hall effect.  Reset the limits.
+    min_hall_effect_off_angle_ = ::std::min(claw.negedge_value, claw.position);
+    max_hall_effect_off_angle_ = ::std::max(claw.negedge_value, claw.position);
+  }
+
+  posedge_value_ = claw.posedge_value;
+  negedge_value_ = claw.negedge_value;
+  last_encoder_ = encoder_;
+  if (front().value() || calibration().value() || back().value()) {
+    last_on_encoder_ = encoder_;
+  } else {
+    last_off_encoder_ = encoder_;
+  }
+  encoder_ = claw.position;
+  any_triggered_last_ = any_sensor_triggered;
+}
+
+void ZeroedStateFeedbackLoop::Reset(const HalfClawPosition &claw) {
+  set_zeroing_state(ZeroedStateFeedbackLoop::UNKNOWN_POSITION);
+
+  front_.Reset();
+  calibration_.Reset();
+  back_.Reset();
+  // close up the min and max edge positions as they are no longer valid and
+  // will be expanded in future iterations
+  min_hall_effect_on_angle_ = claw.position;
+  max_hall_effect_on_angle_ = claw.position;
+  min_hall_effect_off_angle_ = claw.position;
+  max_hall_effect_off_angle_ = claw.position;
+  any_triggered_last_ = any_triggered();
+}
+
+bool TopZeroedStateFeedbackLoop::SetCalibrationOnEdge(
+    const constants::Values::Claws::Claw &claw_values,
+    JointZeroingState zeroing_state) {
+  double edge_encoder;
+  double edge_angle;
+  if (GetPositionOfEdge(claw_values, &edge_encoder, &edge_angle)) {
+    LOG(INFO, "Calibration edge edge should be %f.\n", edge_angle);
+    SetCalibration(edge_encoder, edge_angle);
+    set_zeroing_state(zeroing_state);
+    return true;
+  }
+  return false;
+}
+
+bool BottomZeroedStateFeedbackLoop::SetCalibrationOnEdge(
+    const constants::Values::Claws::Claw &claw_values,
+    JointZeroingState zeroing_state) {
+  double edge_encoder;
+  double edge_angle;
+  if (GetPositionOfEdge(claw_values, &edge_encoder, &edge_angle)) {
+    LOG(INFO, "Calibration edge.\n");
+    SetCalibration(edge_encoder, edge_angle);
+    set_zeroing_state(zeroing_state);
+    return true;
+  }
+  return false;
+}
+
 ClawMotor::ClawMotor(control_loops::ClawGroup *my_claw)
     : aos::control_loops::ControlLoop<control_loops::ClawGroup>(my_claw),
       has_top_claw_goal_(false),
@@ -96,70 +195,55 @@
     double *edge_angle, const HallEffectTracker &sensor,
     const char *hall_effect_name) {
   bool found_edge = false;
+
   if (sensor.posedge_count_changed()) {
-<<<<<<< HEAD
-    if (min_current_hall_effect_edge_ == max_curent_hall_effect_edge_) {
+    if (min_hall_effect_off_angle_ == max_hall_effect_off_angle_) {
       // we oddly got two of the same edge.
       *edge_angle = last_edge_value_;
-	  return true;
-    } else if (posedge_value_ <
-        (min_current_hall_effect_edge_ + max_current_hall_effect_edge_) / 2) {
-      *edge_angle = angles.upper_angle;
-      LOG(INFO, "%s Posedge upper of %s -> %f\n", name_, hall_effect_name,
-          *edge_angle);
+      found_edge = true;
     } else {
-      *edge_angle = angles.lower_angle;
-      LOG(INFO, "%s Posedge lower of %s -> %f\n", name_, hall_effect_name,
-          *edge_angle);
-    }
-    *edge_encoder = posedge_value_;
-    last_edge_value_ = posedge_value_;
-    return true;
-  }
-  if (sensor.negedge_count_changed()) {
-    // we oddly got two of the same edge.
-    if (min_current_hall_effect_edge_ == max_curent_hall_effect_edge_) {
-      *edge_angle = last_edge_value_;
-	  return true;
-    } else if (negedge_value_ > (min_current_hall_effect_edge_ +
-                                 max_current_hall_effect_edge_) / 2) {
-      *edge_angle = angles.upper_angle;
-      LOG(INFO, "%s Negedge upper of %s -> %f\n", name_, hall_effect_name,
-          *edge_angle);
-    } else {
-      *edge_angle = angles.lower_angle;
-      LOG(INFO, "%s Negedge lower of %s -> %f\n", name_, hall_effect_name,
-          *edge_angle);
-    }
-    *edge_encoder = negedge_value_;
-    last_edge_value_ = posedge_value_;
-    return true;
-=======
-    if (posedge_value_ < last_off_encoder_) {
-      *edge_angle = angles.upper_angle;
-      LOG(INFO, "%s Posedge upper of %s -> %f posedge: %f last_encoder: %f\n", name_,
-          hall_effect_name, *edge_angle, posedge_value_, last_off_encoder_);
-    } else {
-      *edge_angle = angles.lower_angle;
-      LOG(INFO, "%s Posedge lower of %s -> %f posedge: %f last_encoder: %f\n", name_,
-          hall_effect_name, *edge_angle, posedge_value_, last_off_encoder_);
+      const double average_last_encoder =
+          (min_hall_effect_off_angle_ + max_hall_effect_off_angle_) / 2.0;
+      if (posedge_value_ < average_last_encoder) {
+        *edge_angle = angles.upper_decreasing_angle;
+        LOG(INFO, "%s Posedge upper of %s -> %f posedge: %f avg_encoder: %f\n",
+            name_, hall_effect_name, *edge_angle, posedge_value_,
+            average_last_encoder);
+      } else {
+        *edge_angle = angles.lower_angle;
+        LOG(INFO, "%s Posedge lower of %s -> %f posedge: %f avg_encoder: %f\n",
+            name_, hall_effect_name, *edge_angle, posedge_value_,
+            average_last_encoder);
+      }
     }
     *edge_encoder = posedge_value_;
     found_edge = true;
   }
   if (sensor.negedge_count_changed()) {
-    if (negedge_value_ > last_on_encoder_) {
-      *edge_angle = angles.upper_angle;
-      LOG(INFO, "%s Negedge upper of %s -> %f negedge: %f last_encoder: %f\n", name_,
-          hall_effect_name, *edge_angle, negedge_value_, last_on_encoder_);
+    if (min_hall_effect_on_angle_ == max_hall_effect_on_angle_) {
+      *edge_angle = last_edge_value_;
+      found_edge = true;
     } else {
-      *edge_angle = angles.lower_angle;
-      LOG(INFO, "%s Negedge lower of %s -> %f negedge: %f last_encoder: %f\n", name_,
-          hall_effect_name, *edge_angle, negedge_value_, last_on_encoder_);
-    }
-    *edge_encoder = negedge_value_;
+      const double average_last_encoder =
+          (min_hall_effect_on_angle_ + max_hall_effect_on_angle_) / 2.0;
+      if (negedge_value_ > average_last_encoder) {
+        *edge_angle = angles.upper_angle;
+        LOG(INFO, "%s Negedge upper of %s -> %f negedge: %f avg_encoder: %f\n",
+            name_, hall_effect_name, *edge_angle, negedge_value_,
+            average_last_encoder);
+      } else {
+        *edge_angle = angles.lower_decreasing_angle;
+        LOG(INFO, "%s Negedge lower of %s -> %f negedge: %f avg_encoder: %f\n",
+            name_, hall_effect_name, *edge_angle, negedge_value_,
+            average_last_encoder);
+      }
+      *edge_encoder = negedge_value_;
+    }
     found_edge = true;
->>>>>>> 06cbbf1a
+  }
+
+  if (found_edge) {
+    last_edge_value_ = *edge_angle;
   }
 
   return found_edge;
@@ -303,19 +387,8 @@
   }
 
   if (reset()) {
-    bottom_claw_.set_zeroing_state(ZeroedStateFeedbackLoop::UNKNOWN_POSITION);
-    top_claw_.set_zeroing_state(ZeroedStateFeedbackLoop::UNKNOWN_POSITION);
-<<<<<<< HEAD
-    // close up the min and max edge positions as they are no longer valid and
-    // will be expanded in future iterations
-    top_claw_.min_current_hall_effect_edge_ =
-        top_claw_.max_current_hall_effect_edge_ = position->top.position;
-    bottom_claw_.min_current_hall_effect_edge_ =
-        bottom_claw_.max_current_hall_effect_edge_ = position->bottom.position;
-=======
-    top_claw_.Reset();
-    bottom_claw_.Reset();
->>>>>>> 06cbbf1a
+    top_claw_.Reset(position->top);
+    bottom_claw_.Reset(position->bottom);
   }
 
   if (::aos::robot_state.get() == nullptr) {
