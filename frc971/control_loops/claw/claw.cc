#include "frc971/control_loops/claw/claw.h"

#include <algorithm>

#include "aos/common/control_loop/control_loops.q.h"
#include "aos/common/logging/logging.h"
#include "aos/common/logging/queue_logging.h"

#include "frc971/constants.h"
#include "frc971/control_loops/claw/claw_motor_plant.h"

// Zeroing plan.
// There are 2 types of zeros.  Enabled and disabled ones.
// Disabled ones are only valid during auto mode, and can be used to speed up
// the enabled zero process.  We need to re-zero during teleop in case the auto
// zero was poor and causes us to miss all our shots.
//
// We need to be able to zero manually while disabled by moving the joint over
// the zeros.
// Zero on the down edge when disabled (gravity in the direction of motion)
//
// When enabled, zero on the up edge (gravity opposing the direction of motion)
// The enabled sequence needs to work as follows.  We can crash the claw if we
// bring them too close to each other or too far from each other.  The only safe
// thing to do is to move them in unison.
//
// Start by moving them both towards the front of the bot to either find either
// the middle hall effect on either jaw, or the front hall effect on the bottom
// jaw.  Any edge that isn't the desired edge will provide an approximate edge
// location that can be used for the fine tuning step.
// Once an edge is found on the front claw, move back the other way with both
// claws until an edge is found for the other claw.
// Now that we have an approximate zero, we can robustify the limits to keep
// both claws safe.  Then, we can move both claws to a position that is the
// correct side of the zero and go zero.

// Valid region plan.
// Difference between the arms has a range, and the values of each arm has a
// range.
// If a claw runs up against a static limit, don't let the goal change outside
// the limit.
// If a claw runs up against a movable limit, move both claws outwards to get
// out of the condition.

namespace frc971 {
namespace control_loops {

static const double kZeroingVoltage = 4.0;
static const double kMaxVoltage = 12.0;

ClawLimitedLoop::ClawLimitedLoop(StateFeedbackLoop<4, 2, 2> loop)
    : StateFeedbackLoop<4, 2, 2>(loop),
      uncapped_average_voltage_(0.0),
      is_zeroing_(true),
      U_Poly_((Eigen::Matrix<double, 4, 2>() << 1, 0,
               -1, 0,
               0, 1,
               0, -1).finished(),
              (Eigen::Matrix<double, 4, 1>() << kMaxVoltage, kMaxVoltage,
               kMaxVoltage, kMaxVoltage).finished()) {
  ::aos::controls::HPolytope<0>::Init();
}

// Caps the voltage prioritizing reducing velocity error over reducing
// positional error.
// Uses the polytope libararies which we used to just use for the drivetrain.
// Uses a region representing the maximum voltage and then transforms it such
// that the points represent different amounts of positional error and
// constrains the region such that, if at all possible, it will maintain its
// current efforts to reduce velocity error.
void ClawLimitedLoop::CapU() {
  Eigen::Matrix<double, 4, 1> error = R - X_hat;

  double u_top = U(1, 0);
  double u_bottom = U(0, 0);

  uncapped_average_voltage_ = (u_top + u_bottom) / 2;

  double max_voltage = is_zeroing_ ? kZeroingVoltage : kMaxVoltage;

  if (::std::abs(u_bottom) > max_voltage or ::std::abs(u_top) > max_voltage) {
    // H * U <= k
    // U = UPos + UVel
    // H * (UPos + UVel) <= k
    // H * UPos <= k - H * UVel

    // Now, we can do a coordinate transformation and say the following.

    // UPos = position_K * position_error
    // (H * position_K) * position_error <= k - H * UVel

    Eigen::Matrix<double, 2, 2> position_K;
    position_K << K(0, 0), K(0, 1),
                  K(1, 0), K(1, 1);
    Eigen::Matrix<double, 2, 2> velocity_K;
    velocity_K << K(0, 2), K(0, 3),
                  K(1, 2), K(1, 3);

    Eigen::Matrix<double, 2, 1> position_error;
    position_error << error(0, 0), error(1, 0);
    Eigen::Matrix<double, 2, 1> velocity_error;
    velocity_error << error(2, 0), error(3, 0);

    Eigen::Matrix<double, 4, 1> pos_poly_k =
        U_Poly_.k() - U_Poly_.H() * velocity_K * velocity_error;
    Eigen::Matrix<double, 4, 2> pos_poly_H = U_Poly_.H() * position_K;
    ::aos::controls::HPolytope<2> pos_poly(pos_poly_H, pos_poly_k);


    Eigen::Matrix<double, 2, 1> adjusted_pos_error = CoerceGoal(
        pos_poly, (Eigen::Matrix<double, 1, 2>() << position_error(1, 0),
                   -position_error(0, 0)).finished(),
        0.0, position_error);

<<<<<<< HEAD
    LOG(DEBUG, "Capping U is now %f %f\n", U(0, 0), U(1, 0));
    U = velocity_K * velocity_error + position_K * adjusted_pos_error;
=======
  const double k_max_voltage = is_zeroing_ ? kZeroingVoltage : kMaxVoltage;
  if (max_value > k_max_voltage) {
    U = U * k_max_voltage / max_value;
    LOG(DEBUG, "Capping U is now %f %f (max is %f)\n",
        U(0, 0), U(1, 0), max_value);
>>>>>>> a379f003
  }

}

ZeroedStateFeedbackLoop::ZeroedStateFeedbackLoop(const char *name,
                                                 ClawMotor *motor)
    : offset_(0.0),
      name_(name),
      motor_(motor),
      zeroing_state_(UNKNOWN_POSITION),
      posedge_value_(0.0),
      negedge_value_(0.0),
      encoder_(0.0),
      last_encoder_(0.0) {}

void ZeroedStateFeedbackLoop::SetPositionValues(const HalfClawPosition &claw) {
  front_.Update(claw.front);
  calibration_.Update(claw.calibration);
  back_.Update(claw.back);

  bool any_sensor_triggered = any_triggered();
  if (any_sensor_triggered && any_triggered_last_) {
    // We are still on the hall effect and nothing has changed.
    min_hall_effect_on_angle_ =
        ::std::min(min_hall_effect_on_angle_, claw.position);
    max_hall_effect_on_angle_ =
        ::std::max(max_hall_effect_on_angle_, claw.position);
  } else if (!any_sensor_triggered && !any_triggered_last_) {
    // We are still off the hall effect and nothing has changed.
    min_hall_effect_off_angle_ =
        ::std::min(min_hall_effect_off_angle_, claw.position);
    max_hall_effect_off_angle_ =
        ::std::max(max_hall_effect_off_angle_, claw.position);
  } else if (any_sensor_triggered && !any_triggered_last_) {
    // Saw a posedge on the hall effect.  Reset the limits.
    min_hall_effect_on_angle_ = ::std::min(claw.posedge_value, claw.position);
    max_hall_effect_on_angle_ = ::std::max(claw.posedge_value, claw.position);
  } else if (!any_sensor_triggered && any_triggered_last_) {
    // Saw a negedge on the hall effect.  Reset the limits.
    min_hall_effect_off_angle_ = ::std::min(claw.negedge_value, claw.position);
    max_hall_effect_off_angle_ = ::std::max(claw.negedge_value, claw.position);
  }

  posedge_value_ = claw.posedge_value;
  negedge_value_ = claw.negedge_value;
  last_encoder_ = encoder_;
  if (front().value() || calibration().value() || back().value()) {
    last_on_encoder_ = encoder_;
  } else {
    last_off_encoder_ = encoder_;
  }
  encoder_ = claw.position;
  any_triggered_last_ = any_sensor_triggered;
}

void ZeroedStateFeedbackLoop::Reset(const HalfClawPosition &claw) {
  set_zeroing_state(ZeroedStateFeedbackLoop::UNKNOWN_POSITION);

  front_.Reset(claw.front);
  calibration_.Reset(claw.calibration);
  back_.Reset(claw.back);
  // close up the min and max edge positions as they are no longer valid and
  // will be expanded in future iterations
  min_hall_effect_on_angle_ = claw.position;
  max_hall_effect_on_angle_ = claw.position;
  min_hall_effect_off_angle_ = claw.position;
  max_hall_effect_off_angle_ = claw.position;
  any_triggered_last_ = any_triggered();
}

bool TopZeroedStateFeedbackLoop::SetCalibrationOnEdge(
    const constants::Values::Claws::Claw &claw_values,
    JointZeroingState zeroing_state) {
  double edge_encoder;
  double edge_angle;
  if (GetPositionOfEdge(claw_values, &edge_encoder, &edge_angle)) {
    LOG(INFO, "Calibration edge edge should be %f.\n", edge_angle);
    SetCalibration(edge_encoder, edge_angle);
    set_zeroing_state(zeroing_state);
    return true;
  }
  return false;
}

bool BottomZeroedStateFeedbackLoop::SetCalibrationOnEdge(
    const constants::Values::Claws::Claw &claw_values,
    JointZeroingState zeroing_state) {
  double edge_encoder;
  double edge_angle;
  if (GetPositionOfEdge(claw_values, &edge_encoder, &edge_angle)) {
    LOG(INFO, "Calibration edge.\n");
    SetCalibration(edge_encoder, edge_angle);
    set_zeroing_state(zeroing_state);
    return true;
  }
  return false;
}

ClawMotor::ClawMotor(control_loops::ClawGroup *my_claw)
    : aos::control_loops::ControlLoop<control_loops::ClawGroup, true, true,
                                      false>(my_claw),
      has_top_claw_goal_(false),
      top_claw_goal_(0.0),
      top_claw_(this),
      has_bottom_claw_goal_(false),
      bottom_claw_goal_(0.0),
      bottom_claw_(this),
      claw_(MakeClawLoop()),
      was_enabled_(false),
      doing_calibration_fine_tune_(false),
      capped_goal_(false),
      mode_(UNKNOWN_LOCATION) {}

const int ZeroedStateFeedbackLoop::kZeroingMaxVoltage;

bool ZeroedStateFeedbackLoop::SawFilteredPosedge(
    const HallEffectTracker &this_sensor, const HallEffectTracker &sensorA,
    const HallEffectTracker &sensorB) {
  if (posedge_filter_ == nullptr && this_sensor.posedge_count_changed() &&
      !sensorA.posedge_count_changed() && !sensorB.posedge_count_changed() &&
      this_sensor.value() && !this_sensor.last_value()) {
    posedge_filter_ = &this_sensor;
  } else if (posedge_filter_ == &this_sensor &&
             !this_sensor.posedge_count_changed() &&
             !sensorA.posedge_count_changed() &&
             !sensorB.posedge_count_changed() && this_sensor.value()) {
    posedge_filter_ = nullptr;
    return true;
  } else if (posedge_filter_ == &this_sensor) {
    posedge_filter_ = nullptr;
  }
  return false;
}

bool ZeroedStateFeedbackLoop::SawFilteredNegedge(
    const HallEffectTracker &this_sensor, const HallEffectTracker &sensorA,
    const HallEffectTracker &sensorB) {
  if (negedge_filter_ == nullptr && this_sensor.negedge_count_changed() &&
      !sensorA.negedge_count_changed() && !sensorB.negedge_count_changed() &&
      !this_sensor.value() && this_sensor.last_value()) {
    negedge_filter_ = &this_sensor;
  } else if (negedge_filter_ == &this_sensor &&
             !this_sensor.negedge_count_changed() &&
             !sensorA.negedge_count_changed() &&
             !sensorB.negedge_count_changed() && !this_sensor.value()) {
    negedge_filter_ = nullptr;
    return true;
  } else if (negedge_filter_ == &this_sensor) {
    negedge_filter_ = nullptr;
  }
  return false;
}

bool ZeroedStateFeedbackLoop::DoGetPositionOfEdge(
    const constants::Values::Claws::AnglePair &angles, double *edge_encoder,
    double *edge_angle, const HallEffectTracker &this_sensor,
    const HallEffectTracker &sensorA, const HallEffectTracker &sensorB,
    const char *hall_effect_name) {
  bool found_edge = false;

  if (SawFilteredPosedge(this_sensor, sensorA, sensorB)) {
    if (min_hall_effect_off_angle_ == max_hall_effect_off_angle_) {
      LOG(WARNING, "%s: Uncertain which side, rejecting posedge\n", name_);
    } else {
      const double average_last_encoder =
          (min_hall_effect_off_angle_ + max_hall_effect_off_angle_) / 2.0;
      if (posedge_value_ < average_last_encoder) {
        *edge_angle = angles.upper_decreasing_angle;
        LOG(INFO, "%s Posedge upper of %s -> %f posedge: %f avg_encoder: %f\n",
            name_, hall_effect_name, *edge_angle, posedge_value_,
            average_last_encoder);
      } else {
        *edge_angle = angles.lower_angle;
        LOG(INFO, "%s Posedge lower of %s -> %f posedge: %f avg_encoder: %f\n",
            name_, hall_effect_name, *edge_angle, posedge_value_,
            average_last_encoder);
      }
      *edge_encoder = posedge_value_;
      found_edge = true;
    }
  }

  if (SawFilteredNegedge(this_sensor, sensorA, sensorB)) {
    if (min_hall_effect_on_angle_ == max_hall_effect_on_angle_) {
      LOG(WARNING, "%s: Uncertain which side, rejecting negedge\n", name_);
    } else {
      const double average_last_encoder =
          (min_hall_effect_on_angle_ + max_hall_effect_on_angle_) / 2.0;
      if (negedge_value_ > average_last_encoder) {
        *edge_angle = angles.upper_angle;
        LOG(INFO, "%s Negedge upper of %s -> %f negedge: %f avg_encoder: %f\n",
            name_, hall_effect_name, *edge_angle, negedge_value_,
            average_last_encoder);
      } else {
        *edge_angle = angles.lower_decreasing_angle;
        LOG(INFO, "%s Negedge lower of %s -> %f negedge: %f avg_encoder: %f\n",
            name_, hall_effect_name, *edge_angle, negedge_value_,
            average_last_encoder);
      }
      *edge_encoder = negedge_value_;
      found_edge = true;
    }
  }

  return found_edge;
}

bool ZeroedStateFeedbackLoop::GetPositionOfEdge(
    const constants::Values::Claws::Claw &claw_values, double *edge_encoder,
    double *edge_angle) {
  if (DoGetPositionOfEdge(claw_values.front, edge_encoder, edge_angle, front_,
                          calibration_, back_, "front")) {
    return true;
  }
  if (DoGetPositionOfEdge(claw_values.calibration, edge_encoder, edge_angle,
                          calibration_, front_, back_, "calibration")) {
    return true;
  }
  if (DoGetPositionOfEdge(claw_values.back, edge_encoder, edge_angle, back_,
                          calibration_, front_, "back")) {
    return true;
  }
  return false;
}

void TopZeroedStateFeedbackLoop::SetCalibration(double edge_encoder,
                                                double edge_angle) {
  double old_offset = offset_;
  offset_ = edge_angle - edge_encoder;
  const double doffset = offset_ - old_offset;
  motor_->ChangeTopOffset(doffset);
}

void BottomZeroedStateFeedbackLoop::SetCalibration(double edge_encoder,
                                                   double edge_angle) {
  double old_offset = offset_;
  offset_ = edge_angle - edge_encoder;
  const double doffset = offset_ - old_offset;
  motor_->ChangeBottomOffset(doffset);
}

void ClawMotor::ChangeTopOffset(double doffset) {
  claw_.ChangeTopOffset(doffset);
  if (has_top_claw_goal_) {
    top_claw_goal_ += doffset;
  }
}

void ClawMotor::ChangeBottomOffset(double doffset) {
  claw_.ChangeBottomOffset(doffset);
  if (has_bottom_claw_goal_) {
    bottom_claw_goal_ += doffset;
  }
}

void ClawLimitedLoop::ChangeTopOffset(double doffset) {
  Y_(1, 0) += doffset;
  X_hat(1, 0) += doffset;
  LOG(INFO, "Changing top offset by %f\n", doffset);
}
void ClawLimitedLoop::ChangeBottomOffset(double doffset) {
  Y_(0, 0) += doffset;
  X_hat(0, 0) += doffset;
  X_hat(1, 0) -= doffset;
  LOG(INFO, "Changing bottom offset by %f\n", doffset);
}

void LimitClawGoal(double *bottom_goal, double *top_goal,
                   const frc971::constants::Values &values) {
  // first update position based on angle limit

  const double separation = *top_goal - *bottom_goal;
  if (separation > values.claw.claw_max_separation) {
    const double dsep = (separation - values.claw.claw_max_separation) / 2.0;
    *bottom_goal += dsep;
    *top_goal -= dsep;
    LOG(DEBUG, "Goals now bottom: %f, top: %f\n", *bottom_goal, *top_goal);
  }
  if (separation < values.claw.claw_min_separation) {
    const double dsep = (separation - values.claw.claw_min_separation) / 2.0;
    *bottom_goal += dsep;
    *top_goal -= dsep;
    LOG(DEBUG, "Goals now bottom: %f, top: %f\n", *bottom_goal, *top_goal);
  }

  // now move both goals in unison
  if (*bottom_goal < values.claw.lower_claw.lower_limit) {
    *top_goal += values.claw.lower_claw.lower_limit - *bottom_goal;
    *bottom_goal = values.claw.lower_claw.lower_limit;
  }
  if (*bottom_goal > values.claw.lower_claw.upper_limit) {
    *top_goal -= *bottom_goal - values.claw.lower_claw.upper_limit;
    *bottom_goal = values.claw.lower_claw.upper_limit;
  }

  if (*top_goal < values.claw.upper_claw.lower_limit) {
    *bottom_goal += values.claw.upper_claw.lower_limit - *top_goal;
    *top_goal = values.claw.upper_claw.lower_limit;
  }
  if (*top_goal > values.claw.upper_claw.upper_limit) {
    *bottom_goal -= *top_goal - values.claw.upper_claw.upper_limit;
    *top_goal = values.claw.upper_claw.upper_limit;
  }
}

bool ClawMotor::is_ready() const {
  return (
      (top_claw_.zeroing_state() == ZeroedStateFeedbackLoop::CALIBRATED &&
       bottom_claw_.zeroing_state() == ZeroedStateFeedbackLoop::CALIBRATED) ||
      (((::aos::robot_state.get() == NULL) ? true
                                           : ::aos::robot_state->autonomous) &&
       ((top_claw_.zeroing_state() == ZeroedStateFeedbackLoop::CALIBRATED ||
         top_claw_.zeroing_state() ==
             ZeroedStateFeedbackLoop::DISABLED_CALIBRATION) &&
        (bottom_claw_.zeroing_state() == ZeroedStateFeedbackLoop::CALIBRATED ||
         bottom_claw_.zeroing_state() ==
             ZeroedStateFeedbackLoop::DISABLED_CALIBRATION))));
}

bool ClawMotor::is_zeroing() const { return !is_ready(); }

// Positive angle is up, and positive power is up.
void ClawMotor::RunIteration(const control_loops::ClawGroup::Goal *goal,
                             const control_loops::ClawGroup::Position *position,
                             control_loops::ClawGroup::Output *output,
                             control_loops::ClawGroup::Status *status) {
  constexpr double dt = 0.01;

  // Disable the motors now so that all early returns will return with the
  // motors disabled.
  if (output) {
    output->top_claw_voltage = 0;
    output->bottom_claw_voltage = 0;
    output->intake_voltage = 0;
    output->tusk_voltage = 0;
  }

  if (goal) {
    if (::std::isnan(goal->bottom_angle) ||
        ::std::isnan(goal->separation_angle) || ::std::isnan(goal->intake) ||
        ::std::isnan(goal->centering)) {
      return;
    }
  }

  if (reset()) {
    top_claw_.Reset(position->top);
    bottom_claw_.Reset(position->bottom);
  }

  const frc971::constants::Values &values = constants::GetValues();

  if (position) {
    Eigen::Matrix<double, 2, 1> Y;
    Y << position->bottom.position + bottom_claw_.offset(),
        position->top.position + top_claw_.offset();
    claw_.Correct(Y);

    top_claw_.SetPositionValues(position->top);
    bottom_claw_.SetPositionValues(position->bottom);

    if (!has_top_claw_goal_) {
      has_top_claw_goal_ = true;
      top_claw_goal_ = top_claw_.absolute_position();
      initial_separation_ =
          top_claw_.absolute_position() - bottom_claw_.absolute_position();
    }
    if (!has_bottom_claw_goal_) {
      has_bottom_claw_goal_ = true;
      bottom_claw_goal_ = bottom_claw_.absolute_position();
      initial_separation_ =
          top_claw_.absolute_position() - bottom_claw_.absolute_position();
    }
    LOG_STRUCT(DEBUG, "absolute position",
               ClawPositionToLog(top_claw_.absolute_position(),
                                 bottom_claw_.absolute_position()));
  }

  bool autonomous, enabled;
  if (::aos::robot_state.get() == nullptr) {
    autonomous = true;
    enabled = false;
  } else {
    autonomous = ::aos::robot_state->autonomous;
    enabled = ::aos::robot_state->enabled;
  }

  double bottom_claw_velocity_ = 0.0;
  double top_claw_velocity_ = 0.0;

  if (goal != NULL &&
      ((top_claw_.zeroing_state() == ZeroedStateFeedbackLoop::CALIBRATED &&
        bottom_claw_.zeroing_state() == ZeroedStateFeedbackLoop::CALIBRATED) ||
       (autonomous &&
        ((top_claw_.zeroing_state() == ZeroedStateFeedbackLoop::CALIBRATED ||
          top_claw_.zeroing_state() ==
              ZeroedStateFeedbackLoop::DISABLED_CALIBRATION) &&
         (bottom_claw_.zeroing_state() == ZeroedStateFeedbackLoop::CALIBRATED ||
          bottom_claw_.zeroing_state() ==
              ZeroedStateFeedbackLoop::DISABLED_CALIBRATION))))) {
    // Ready to use the claw.
    // Limit the goals here.
    bottom_claw_goal_ = goal->bottom_angle;
    top_claw_goal_ = goal->bottom_angle + goal->separation_angle;
    has_bottom_claw_goal_ = true;
    has_top_claw_goal_ = true;
    doing_calibration_fine_tune_ = false;

    mode_ = READY;
  } else if (top_claw_.zeroing_state() !=
             ZeroedStateFeedbackLoop::UNKNOWN_POSITION &&
             bottom_claw_.zeroing_state() !=
             ZeroedStateFeedbackLoop::UNKNOWN_POSITION) {
    // Time to fine tune the zero.
    // Limit the goals here.
    if (!enabled) {
      // If we are disabled, start the fine tune process over again.
      doing_calibration_fine_tune_ = false;
    }
    if (bottom_claw_.zeroing_state() != ZeroedStateFeedbackLoop::CALIBRATED) {
      // always get the bottom claw to calibrated first
      LOG(DEBUG, "Calibrating the bottom of the claw\n");
      if (!doing_calibration_fine_tune_) {
        if (::std::abs(bottom_absolute_position() -
                       values.claw.start_fine_tune_pos) <
            values.claw.claw_unimportant_epsilon) {
          doing_calibration_fine_tune_ = true;
          bottom_claw_goal_ += values.claw.claw_zeroing_speed * dt;
          top_claw_velocity_ = bottom_claw_velocity_ =
              values.claw.claw_zeroing_speed;
          LOG(DEBUG, "Ready to fine tune the bottom\n");
          mode_ = FINE_TUNE_BOTTOM;
        } else {
          // send bottom to zeroing start
          bottom_claw_goal_ = values.claw.start_fine_tune_pos;
          LOG(DEBUG, "Going to the start position for the bottom\n");
          mode_ = PREP_FINE_TUNE_BOTTOM;
        }
      } else {
        mode_ = FINE_TUNE_BOTTOM;
        bottom_claw_goal_ += values.claw.claw_zeroing_speed * dt;
        top_claw_velocity_ = bottom_claw_velocity_ =
            values.claw.claw_zeroing_speed;
        if (top_claw_.front_or_back_triggered() ||
            bottom_claw_.front_or_back_triggered()) {
          // We shouldn't hit a limit, but if we do, go back to the zeroing
          // point and try again.
          doing_calibration_fine_tune_ = false;
          bottom_claw_goal_ = values.claw.start_fine_tune_pos;
          top_claw_velocity_ = bottom_claw_velocity_ = 0.0;
          LOG(DEBUG, "Found a limit, starting over.\n");
          mode_ = PREP_FINE_TUNE_BOTTOM;
        }

        if (position && bottom_claw_.SawFilteredPosedge(
                            bottom_claw_.calibration(), bottom_claw_.front(),
                            bottom_claw_.back())) {
          // do calibration
          bottom_claw_.SetCalibration(
              position->bottom.posedge_value,
              values.claw.lower_claw.calibration.lower_angle);
          bottom_claw_.set_zeroing_state(ZeroedStateFeedbackLoop::CALIBRATED);
          // calibrated so we are done fine tuning bottom
          doing_calibration_fine_tune_ = false;
          LOG(DEBUG, "Calibrated the bottom correctly!\n");
        } else if (bottom_claw_.calibration().last_value()) {
          doing_calibration_fine_tune_ = false;
          bottom_claw_goal_ = values.claw.start_fine_tune_pos;
          top_claw_velocity_ = bottom_claw_velocity_ = 0.0;
          mode_ = PREP_FINE_TUNE_BOTTOM;
        } else {
          LOG(DEBUG, "Fine tuning\n");
        }
      }
      // now set the top claw to track

      top_claw_goal_ = bottom_claw_goal_ + values.claw.claw_zeroing_separation;
    } else {
      // bottom claw must be calibrated, start on the top
      if (!doing_calibration_fine_tune_) {
        if (::std::abs(top_absolute_position() -
                       values.claw.start_fine_tune_pos) <
            values.claw.claw_unimportant_epsilon) {
          doing_calibration_fine_tune_ = true;
          top_claw_goal_ += values.claw.claw_zeroing_speed * dt;
          top_claw_velocity_ = bottom_claw_velocity_ =
              values.claw.claw_zeroing_speed;
          LOG(DEBUG, "Ready to fine tune the top\n");
          mode_ = FINE_TUNE_TOP;
        } else {
          // send top to zeroing start
          top_claw_goal_ = values.claw.start_fine_tune_pos;
          LOG(DEBUG, "Going to the start position for the top\n");
          mode_ = PREP_FINE_TUNE_TOP;
        }
      } else {
        mode_ = FINE_TUNE_TOP;
        top_claw_goal_ += values.claw.claw_zeroing_speed * dt;
        top_claw_velocity_ = bottom_claw_velocity_ =
            values.claw.claw_zeroing_speed;
        if (top_claw_.front_or_back_triggered() ||
            bottom_claw_.front_or_back_triggered()) {
          // this should not happen, but now we know it won't
          doing_calibration_fine_tune_ = false;
          top_claw_goal_ = values.claw.start_fine_tune_pos;
          top_claw_velocity_ = bottom_claw_velocity_ = 0.0;
          LOG(DEBUG, "Found a limit, starting over.\n");
          mode_ = PREP_FINE_TUNE_TOP;
        }

        if (position &&
            top_claw_.SawFilteredPosedge(top_claw_.calibration(),
                                         top_claw_.front(), top_claw_.back())) {
          // do calibration
          top_claw_.SetCalibration(
              position->top.posedge_value,
              values.claw.upper_claw.calibration.lower_angle);
          top_claw_.set_zeroing_state(ZeroedStateFeedbackLoop::CALIBRATED);
          // calibrated so we are done fine tuning top
          doing_calibration_fine_tune_ = false;
          LOG(DEBUG, "Calibrated the top correctly!\n");
        } else if (top_claw_.calibration().last_value()) {
          doing_calibration_fine_tune_ = false;
          top_claw_goal_ = values.claw.start_fine_tune_pos;
          top_claw_velocity_ = bottom_claw_velocity_ = 0.0;
          mode_ = PREP_FINE_TUNE_TOP;
        }
      }
      // now set the bottom claw to track
      bottom_claw_goal_ = top_claw_goal_ - values.claw.claw_zeroing_separation;
    }
  } else {
    doing_calibration_fine_tune_ = false;
    if (!was_enabled_ && enabled) {
      if (position) {
        top_claw_goal_ = position->top.position + top_claw_.offset();
        bottom_claw_goal_ = position->bottom.position + bottom_claw_.offset();
        initial_separation_ =
            position->top.position - position->bottom.position;
      } else {
        has_top_claw_goal_ = false;
        has_bottom_claw_goal_ = false;
      }
    }

    if ((bottom_claw_.zeroing_state() !=
             ZeroedStateFeedbackLoop::UNKNOWN_POSITION ||
         bottom_claw_.front().value() || top_claw_.front().value()) &&
        !top_claw_.back().value() && !bottom_claw_.back().value()) {
      if (enabled) {
        // Time to slowly move back up to find any position to narrow down the
        // zero.
        top_claw_goal_ += values.claw.claw_zeroing_off_speed * dt;
        bottom_claw_goal_ += values.claw.claw_zeroing_off_speed * dt;
        top_claw_velocity_ = bottom_claw_velocity_ =
            values.claw.claw_zeroing_off_speed;
        LOG(DEBUG, "Bottom is known.\n");
      }
    } else {
      // We don't know where either claw is.  Slowly start moving down to find
      // any hall effect.
      if (enabled) {
        top_claw_goal_ -= values.claw.claw_zeroing_off_speed * dt;
        bottom_claw_goal_ -= values.claw.claw_zeroing_off_speed * dt;
        top_claw_velocity_ = bottom_claw_velocity_ =
            -values.claw.claw_zeroing_off_speed;
        LOG(DEBUG, "Both are unknown.\n");
      }
    }

    if (position) {
      if (enabled) {
        top_claw_.SetCalibrationOnEdge(
            values.claw.upper_claw,
            ZeroedStateFeedbackLoop::APPROXIMATE_CALIBRATION);
        bottom_claw_.SetCalibrationOnEdge(
            values.claw.lower_claw,
            ZeroedStateFeedbackLoop::APPROXIMATE_CALIBRATION);
      } else {
        // TODO(austin): Only calibrate on the predetermined edge.
        // We might be able to just ignore this since the backlash is soooo
        // low.
        // :)
        top_claw_.SetCalibrationOnEdge(
            values.claw.upper_claw,
            ZeroedStateFeedbackLoop::DISABLED_CALIBRATION);
        bottom_claw_.SetCalibrationOnEdge(
            values.claw.lower_claw,
            ZeroedStateFeedbackLoop::DISABLED_CALIBRATION);
      }
    }
    mode_ = UNKNOWN_LOCATION;
  }

  // Limit the goals if both claws have been (mostly) found.
  if (mode_ != UNKNOWN_LOCATION) {
    LimitClawGoal(&bottom_claw_goal_, &top_claw_goal_, values);
  }

  if (has_top_claw_goal_ && has_bottom_claw_goal_) {
    claw_.R << bottom_claw_goal_, top_claw_goal_ - bottom_claw_goal_,
        bottom_claw_velocity_, top_claw_velocity_ - bottom_claw_velocity_;
    double separation = -971;
    if (position != nullptr) {
      separation = position->top.position - position->bottom.position;
    }
    LOG_STRUCT(DEBUG, "actual goal",
               ClawGoalToLog(claw_.R(0, 0), claw_.R(1, 0), separation));

    // Only cap power when one of the halves of the claw is moving slowly and
    // could wind up.
    claw_.set_is_zeroing(mode_ == UNKNOWN_LOCATION || mode_ == FINE_TUNE_TOP ||
                         mode_ == FINE_TUNE_BOTTOM);
    claw_.Update(output == nullptr);
  } else {
    claw_.Update(true);
  }

  capped_goal_ = false;
  switch (mode_) {
    case READY:
    case PREP_FINE_TUNE_TOP:
    case PREP_FINE_TUNE_BOTTOM:
      break;
    case FINE_TUNE_BOTTOM:
    case FINE_TUNE_TOP:
    case UNKNOWN_LOCATION: {
      Eigen::Matrix<double, 2, 1> U = claw_.K() * (claw_.R - claw_.X_hat);
      LOG(DEBUG, "Uncapped voltages: Top: %f, Bottom: %f\n", U(1, 0), U(0, 0));
      if (claw_.uncapped_average_voltage() > values.claw.max_zeroing_voltage) {
<<<<<<< HEAD
        double dx_bot = (U(0, 0) -
                     values.claw.max_zeroing_voltage) /
                    claw_.K(0, 0);
        double dx_top = (U(1, 0) -
                     values.claw.max_zeroing_voltage) /
                    claw_.K(0, 0);
        double dx = ::std::max(dx_top, dx_bot);
=======
        double dx = (claw_.uncapped_average_voltage() -
                     values.claw.max_zeroing_voltage) / claw_.K(0, 0);
>>>>>>> a379f003
        bottom_claw_goal_ -= dx;
        top_claw_goal_ -= dx;
        Eigen::Matrix<double, 4, 1> R;
        R << bottom_claw_goal_, top_claw_goal_ - bottom_claw_goal_, claw_.R(2, 0), claw_.R(3, 0);
        U = claw_.K() * (R - claw_.X_hat);
        capped_goal_ = true;
        LOG(DEBUG, "Moving the goal by %f to prevent windup."
            " Uncapped is %f, max is %f, difference is %f\n",
            dx,
            claw_.uncapped_average_voltage(), values.claw.max_zeroing_voltage,
            (claw_.uncapped_average_voltage() -
             values.claw.max_zeroing_voltage));
      } else if (claw_.uncapped_average_voltage() <
                 -values.claw.max_zeroing_voltage) {
<<<<<<< HEAD
        double dx_bot = (U(0, 0) +
                     values.claw.max_zeroing_voltage) /
                    claw_.K(0, 0);
        double dx_top = (U(1, 0) +
                     values.claw.max_zeroing_voltage) /
                    claw_.K(0, 0);
        double dx = ::std::min(dx_top, dx_bot);
=======
        double dx = (claw_.uncapped_average_voltage() +
                     values.claw.max_zeroing_voltage) / claw_.K(0, 0);
>>>>>>> a379f003
        bottom_claw_goal_ -= dx;
        top_claw_goal_ -= dx;
        Eigen::Matrix<double, 4, 1> R;
        R << bottom_claw_goal_, top_claw_goal_ - bottom_claw_goal_, claw_.R(2, 0), claw_.R(3, 0);
        U = claw_.K() * (R - claw_.X_hat);
        capped_goal_ = true;
        LOG(DEBUG, "Moving the goal by %f to prevent windup\n", dx);
      }
    } break;
  }

  if (output) {
<<<<<<< HEAD
    output->top_claw_voltage = claw_.U(1, 0);
    output->bottom_claw_voltage =  claw_.U(0, 0);
=======
    if (goal) {
      //setup the intake
      output->intake_voltage =
          (goal->intake > 12.0) ? 12 : (goal->intake < -12.0) ? -12.0
                                                              : goal->intake;
      output->tusk_voltage = goal->centering;
      output->tusk_voltage =
          (goal->centering > 12.0) ? 12 : (goal->centering < -12.0)
              ? -12.0
              : goal->centering;
    }
    output->top_claw_voltage = claw_.U(1, 0) + claw_.U(0, 0);
    output->bottom_claw_voltage = claw_.U(0, 0);
>>>>>>> a379f003

    if (output->top_claw_voltage > kMaxVoltage) {
      output->top_claw_voltage = kMaxVoltage;
    } else if (output->top_claw_voltage < -kMaxVoltage) {
      output->top_claw_voltage = -kMaxVoltage;
    }

    if (output->bottom_claw_voltage > kMaxVoltage) {
      output->bottom_claw_voltage = kMaxVoltage;
    } else if (output->bottom_claw_voltage < -kMaxVoltage) {
      output->bottom_claw_voltage = -kMaxVoltage;
    }
  }

  status->bottom = bottom_absolute_position();
  status->separation = top_absolute_position() - bottom_absolute_position();
  status->bottom_velocity = claw_.X_hat(2, 0);
  status->separation_velocity = claw_.X_hat(3, 0);

  if (goal) {
    bool bottom_done =
        ::std::abs(bottom_absolute_position() - goal->bottom_angle) < 0.020;
    bool bottom_velocity_done = ::std::abs(status->bottom_velocity) < 0.2;
    bool separation_done =
        ::std::abs((top_absolute_position() - bottom_absolute_position()) -
                   goal->separation_angle) < 0.020;
    bool separation_done_with_ball =
        ::std::abs((top_absolute_position() - bottom_absolute_position()) -
                   goal->separation_angle) < 0.06;
    status->done = is_ready() && separation_done && bottom_done && bottom_velocity_done;
    status->done_with_ball =
        is_ready() && separation_done_with_ball && bottom_done && bottom_velocity_done;
  } else {
    status->done = status->done_with_ball = false;
  }

  status->zeroed = is_ready();
  status->zeroed_for_auto =
      (top_claw_.zeroing_state() == ZeroedStateFeedbackLoop::CALIBRATED ||
       top_claw_.zeroing_state() ==
           ZeroedStateFeedbackLoop::DISABLED_CALIBRATION) &&
      (bottom_claw_.zeroing_state() == ZeroedStateFeedbackLoop::CALIBRATED ||
       bottom_claw_.zeroing_state() ==
           ZeroedStateFeedbackLoop::DISABLED_CALIBRATION);

  was_enabled_ = enabled;
}

}  // namespace control_loops
}  // namespace frc971
<|MERGE_RESOLUTION|>--- conflicted
+++ resolved
@@ -112,16 +112,8 @@
                    -position_error(0, 0)).finished(),
         0.0, position_error);
 
-<<<<<<< HEAD
     LOG(DEBUG, "Capping U is now %f %f\n", U(0, 0), U(1, 0));
     U = velocity_K * velocity_error + position_K * adjusted_pos_error;
-=======
-  const double k_max_voltage = is_zeroing_ ? kZeroingVoltage : kMaxVoltage;
-  if (max_value > k_max_voltage) {
-    U = U * k_max_voltage / max_value;
-    LOG(DEBUG, "Capping U is now %f %f (max is %f)\n",
-        U(0, 0), U(1, 0), max_value);
->>>>>>> a379f003
   }
 
 }
@@ -752,7 +744,6 @@
       Eigen::Matrix<double, 2, 1> U = claw_.K() * (claw_.R - claw_.X_hat);
       LOG(DEBUG, "Uncapped voltages: Top: %f, Bottom: %f\n", U(1, 0), U(0, 0));
       if (claw_.uncapped_average_voltage() > values.claw.max_zeroing_voltage) {
-<<<<<<< HEAD
         double dx_bot = (U(0, 0) -
                      values.claw.max_zeroing_voltage) /
                     claw_.K(0, 0);
@@ -760,10 +751,6 @@
                      values.claw.max_zeroing_voltage) /
                     claw_.K(0, 0);
         double dx = ::std::max(dx_top, dx_bot);
-=======
-        double dx = (claw_.uncapped_average_voltage() -
-                     values.claw.max_zeroing_voltage) / claw_.K(0, 0);
->>>>>>> a379f003
         bottom_claw_goal_ -= dx;
         top_claw_goal_ -= dx;
         Eigen::Matrix<double, 4, 1> R;
@@ -778,7 +765,6 @@
              values.claw.max_zeroing_voltage));
       } else if (claw_.uncapped_average_voltage() <
                  -values.claw.max_zeroing_voltage) {
-<<<<<<< HEAD
         double dx_bot = (U(0, 0) +
                      values.claw.max_zeroing_voltage) /
                     claw_.K(0, 0);
@@ -786,10 +772,6 @@
                      values.claw.max_zeroing_voltage) /
                     claw_.K(0, 0);
         double dx = ::std::min(dx_top, dx_bot);
-=======
-        double dx = (claw_.uncapped_average_voltage() +
-                     values.claw.max_zeroing_voltage) / claw_.K(0, 0);
->>>>>>> a379f003
         bottom_claw_goal_ -= dx;
         top_claw_goal_ -= dx;
         Eigen::Matrix<double, 4, 1> R;
@@ -802,10 +784,6 @@
   }
 
   if (output) {
-<<<<<<< HEAD
-    output->top_claw_voltage = claw_.U(1, 0);
-    output->bottom_claw_voltage =  claw_.U(0, 0);
-=======
     if (goal) {
       //setup the intake
       output->intake_voltage =
@@ -817,9 +795,8 @@
               ? -12.0
               : goal->centering;
     }
-    output->top_claw_voltage = claw_.U(1, 0) + claw_.U(0, 0);
+    output->top_claw_voltage = claw_.U(1, 0);
     output->bottom_claw_voltage = claw_.U(0, 0);
->>>>>>> a379f003
 
     if (output->top_claw_voltage > kMaxVoltage) {
       output->top_claw_voltage = kMaxVoltage;
