--- conflicted
+++ resolved
@@ -324,10 +324,6 @@
     //::std::cout << "Measurement error is " << Y_ - C() * X_hat;
     //X_hat = A() * X_hat + B() * U;
     if (new_y_) {
-<<<<<<< HEAD
-      LOG(DEBUG, "Got Y.  R is (%f, %f, %f)\n", R(0, 0), R(1, 0), R(2, 0));
-=======
->>>>>>> 9cb836e0
       X_hat = (A() - L() * C()) * X_hat + L() * Y_ + B() * U;
       new_y_ = false;
     } else {
