--- conflicted
+++ resolved
@@ -91,10 +91,6 @@
 END
   fi
   if [[ ${ACTION} == tests ]]; then
-<<<<<<< HEAD
-    find ${OUTDIR}/Default/tests -executable -exec ${AOS}/build/run_test.sh {} \;
-=======
-    find ${OUTDIR}/tests -executable -exec {} \;
->>>>>>> 11db9dd4
+    find ${OUTDIR}/tests -executable -exec ${AOS}/build/run_test.sh {} \;
   fi
 fi