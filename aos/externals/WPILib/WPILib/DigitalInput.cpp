--- conflicted
+++ resolved
@@ -113,86 +113,6 @@
 	return false;
 }
 
-<<<<<<< HEAD
-=======
-/**
- * Request interrupts asynchronously on this digital input.
- * @param handler The address of the interrupt handler function of type tInterruptHandler that
- * will be called whenever there is an interrupt on the digitial input port.
- * Request interrupts in synchronus mode where the user program interrupt handler will be
- * called when an interrupt occurs.
- * The default is interrupt on rising edges only.
- */
-void DigitalInput::RequestInterrupts(tInterruptHandler handler, void *param)
-{
-	if (StatusIsFatal()) return;
-	uint32_t index = interruptsResource->Allocate("Async Interrupt");
-	if (index == ~0ul)
-	{
-		CloneError(interruptsResource);
-		return;
-	}
-	m_interruptIndex = index;
-
-	 // Creates a manager too
-	AllocateInterrupts(false);
-
-	tRioStatusCode localStatus = NiFpga_Status_Success;
-	m_interrupt->writeConfig_WaitForAck(false, &localStatus);
-	m_interrupt->writeConfig_Source_AnalogTrigger(GetAnalogTriggerForRouting(), &localStatus);
-	m_interrupt->writeConfig_Source_Channel(GetChannelForRouting(), &localStatus);
-	m_interrupt->writeConfig_Source_Module(GetModuleForRouting(), &localStatus);
-	SetUpSourceEdge(true, false);
-
-	m_manager->registerHandler(handler, param, &localStatus);
-	wpi_setError(localStatus);
-}
-
-/**
- * Request interrupts synchronously on this digital input.
- * Request interrupts in synchronus mode where the user program will have to explicitly
- * wait for the interrupt to occur.
- * The default is interrupt on rising edges only.
- */
-void DigitalInput::RequestInterrupts()
-{
-	if (StatusIsFatal()) return;
-	uint32_t index = interruptsResource->Allocate("Sync Interrupt");
-	if (index == ~0ul)
-	{
-		CloneError(interruptsResource);
-		return;
-	}
-	m_interruptIndex = index;
-
-	AllocateInterrupts(true);
-
-	tRioStatusCode localStatus = NiFpga_Status_Success;
-	m_interrupt->writeConfig_Source_AnalogTrigger(GetAnalogTriggerForRouting(), &localStatus);
-	m_interrupt->writeConfig_Source_Channel(GetChannelForRouting(), &localStatus);
-	m_interrupt->writeConfig_Source_Module(GetModuleForRouting(), &localStatus);
-	SetUpSourceEdge(true, false);
-	wpi_setError(localStatus);
-}
-
-void DigitalInput::SetUpSourceEdge(bool risingEdge, bool fallingEdge)
-{
-	if (StatusIsFatal()) return;
-	if (m_interrupt == NULL)
-	{
-		wpi_setWPIErrorWithContext(NullParameter, "You must call RequestInterrupts before SetUpSourceEdge");
-		return;
-	}
-	tRioStatusCode localStatus = NiFpga_Status_Success;
-	if (m_interrupt != NULL)
-	{
-		m_interrupt->writeConfig_RisingEdge(risingEdge, &localStatus);
-		m_interrupt->writeConfig_FallingEdge(fallingEdge, &localStatus);
-	}
-	wpi_setError(localStatus);
-}
-
->>>>>>> 68749479
 void DigitalInput::UpdateTable() {
 	if (m_table != NULL) {
 		m_table->PutBoolean("Value", Get());
