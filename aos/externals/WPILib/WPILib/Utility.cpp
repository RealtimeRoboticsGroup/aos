/*----------------------------------------------------------------------------*/
/* Copyright (c) FIRST 2008. All Rights Reserved.							  */
/* Open Source Software - may be modified and shared by FRC teams. The code   */
/* must be accompanied by the FIRST BSD license file in $(WIND_BASE)/WPILib.  */
/*----------------------------------------------------------------------------*/

#include "Utility.h"

#include "NetworkCommunication/FRCComm.h"
#include "Task.h"
#include <dbgLib.h>
#include <stdio.h>
#include <taskLib.h>
#include <sysSymTbl.h>
#include "nivision.h"

#define DBG_DEMANGLE_PRINT_LEN MAX_SYS_SYM_LEN  /* Num chars of demangled names to print */

extern "C"
{
	extern char * cplusDemangle (char *source, char *dest, int32_t n);
}

<<<<<<< HEAD
void wpi_getLabel(UINT addr, char *label, INT32 *found)
=======
char *wpi_getLabel(UINT addr, int32_t *found)
>>>>>>> 68749479
{
	int pVal;
	SYM_TYPE pType;
	char name[MAX_SYS_SYM_LEN + 1];
  static const size_t kLabelSize = DBG_DEMANGLE_PRINT_LEN + 1 + 11;
	bzero(label, kLabelSize);

	if (symFindByValue(sysSymTbl, addr, name, &pVal, &pType) == OK)
	{
		cplusDemangle(name, label, kLabelSize - 11);
		if ((UINT)pVal != addr)
		{
			snprintf(label + strlen(label), kLabelSize - strlen(label), "+0x%04x", addr-pVal);
			if (found) *found = 2;
		}
		else
		{
			if (found) *found = 1;
		}
	}
	else
	{
		snprintf(label, kLabelSize, "0x%04x", addr);
		if (found) *found = 0;
	}
}
/*
static void wpiTracePrint(INSTR *caller, int32_t func, int32_t nargs, int32_t *args, int32_t taskId, BOOL isKernelAdrs)
{
	char buf [MAX_SYS_SYM_LEN * 2];
<<<<<<< HEAD
	INT32 ix;
	INT32 len = 0;
	len += snprintf (&buf [len], sizeof(buf) - len, "%s <%#010x>: ", wpi_getLabel((UINT)caller), (INT32)caller);
	len += snprintf (&buf [len], sizeof(buf) - len, "%s <%#010x> (", wpi_getLabel((UINT)func), func);
=======
	int32_t ix;
	int32_t len = 0;
	len += sprintf (&buf [len], "%s <%#010x>: ", wpi_getLabel((UINT)caller), (int32_t)caller);
	len += sprintf (&buf [len], "%s <%#010x> (", wpi_getLabel((UINT)func), func);
>>>>>>> 68749479
	for (ix = 0; ix < nargs; ix++)
	{
		if (ix != 0) {
			len += snprintf (&buf [len], sizeof(buf) - len, ", ");
    }
		len += snprintf (&buf [len], sizeof(buf) - len, "%#x", args [ix]);
	}
	len += snprintf (&buf [len], sizeof(buf) - len, ")\n");

	printf(buf);
}
*/
static void wpiCleanTracePrint(INSTR *caller, int32_t func, int32_t nargs, int32_t *args, int32_t taskId, BOOL isKernelAdrs)
{
	char buf [MAX_SYS_SYM_LEN];
<<<<<<< HEAD
	INT32 ix;
	INT32 len = 0;
	INT32 nameFound = 0;
	INT32 params = 0;
	INT32 totalnargs = nargs;
  char funcName[DBG_DEMANGLE_PRINT_LEN + 1 + 11];
	wpi_getLabel((UINT)func, funcName, &nameFound);
=======
	int32_t ix;
	int32_t len = 0;
	int32_t nameFound = 0;
	int32_t params = 0;
	int32_t totalnargs = nargs;
	char *funcName = wpi_getLabel((UINT)func, &nameFound);
>>>>>>> 68749479
	// Ignore names that are not exact symbol address matches.
	if (nameFound != 1) return;

	// Ignore internal function name matches.
	if (strncmp(funcName, "wpi_assert", 10) == 0) return;
	if (strncmp(funcName, "wpi_fatal", 9) == 0) return;
	if (strncmp(funcName, "wpi_selfTrace", 13) == 0) return;
	if (strncmp(funcName, "Error::Set", 10) == 0) return;
	if (strncmp(funcName, "ErrorBase::SetError", 19) == 0) return;
	if (strncmp(funcName, "Error::Report", 13) == 0) return;

	// Find the number of arguments in the name string.
	char *start = strchr(funcName, '(');
	char *end = strrchr(funcName, ')');
	if (start + 1 != end && start != NULL)
	{
		do
		{
			params++;
			if(strncmp(start+1, "bool", 4) == 0 || strncmp(start+2, "bool", 4) == 0)
			{
				totalnargs++;
			}
			start = strchr(start + 1, ',');
		}
		while(start < end && start != NULL);
	}
	char *funcNameEnd = strchr(funcName, '(');
	*funcNameEnd = 0;
	len += snprintf (buf + len, sizeof(buf) - len, funcName);

	// If this is a member function, print out the this pointer value.
	if (totalnargs - params == 1)
	{
<<<<<<< HEAD
		len += snprintf (buf + len, sizeof(buf) - len, "<this=%#x>", args [0]);
=======
		len += sprintf (&buf [len], "<this=%#lx>", args [0]);
>>>>>>> 68749479
	}

	// Print out the argument values.
	len += snprintf (buf + len, sizeof(buf) - len, "(");
	for (ix = totalnargs - params; ix < nargs; ix++)
	{
<<<<<<< HEAD
		if (ix != totalnargs - params) {
			len += snprintf (buf + len, sizeof(buf) - len, ", ");
    }
		len += snprintf (buf + len, sizeof(buf) - len, "%#x", args [ix]);
=======
		if (ix != totalnargs - params)
			len += sprintf (&buf [len], ", ");
		len += sprintf (&buf [len], "%#lx", args [ix]);
>>>>>>> 68749479
	}
	len += snprintf (buf + len, sizeof(buf) - len, ")\n");

	printf(buf);
}

extern "C"
{
	extern void trcStack(REG_SET* pRegs, FUNCPTR printRtn, int32_t tid);
}

static int32_t wpiStackTask(int32_t taskId)
{
  // Make sure it's suspended in spite of any scheduler weirdness or whatever.
  while (!taskIsSuspended(taskId)) {
	  taskDelay(1);
  }

	//tt(taskId);

	REG_SET regs;
	taskRegsGet(taskId, &regs);
	trcStack(&regs, (FUNCPTR) wpiCleanTracePrint, taskId);
	printf("\n");

	// The task should be resumed because it had to be suspended to get the stack trace.
	taskResume(taskId);
	return 0;
}

void wpi_selfTrace()
{
	int priority=100;
	taskPriorityGet(0, &priority);
	// Lower priority than the calling task.
	Task traceTask("StackTrace", (FUNCPTR)wpiStackTask, priority + 1);
	traceTask.Start(taskIdSelf());

	// Task to be traced must be suspended for the stack trace to work.
	taskSuspend(0);
}

static bool stackTraceEnabled = false;
static bool suspendOnAssertEnabled = false;

/**
 * Enable Stack trace after asserts.
 */
void wpi_stackTraceOnAssertEnable(bool enabled)
{
	stackTraceEnabled = enabled;
}

/**
 * Enable suspend on asssert.
 * If enabled, the user task will be suspended whenever an assert fails. This
 * will allow the user to attach to the task with the debugger and examine variables
 * around the failure.
 */
void wpi_suspendOnAssertEnabled(bool enabled)
{
	suspendOnAssertEnabled = enabled;
}

static void wpi_handleTracing()
{
	if (stackTraceEnabled)
	{
		printf("\n-----------<Stack Trace>----------------\n");
		wpi_selfTrace();
	}
	printf("\n");
}

/**
 * Assert implementation.
 * This allows breakpoints to be set on an assert.
 * The users don't call this, but instead use the wpi_assert macros in Utility.h.
 */
bool wpi_assert_impl(bool conditionValue, 
					 const char *conditionText,
					 const char *message,
					 const char *fileName,
					 uint32_t lineNumber, 
					 const char *funcName)
{
	if (!conditionValue)
	{   
		// Error string buffer
		char error[256];
				
		// If an error message was specified, include it
		// Build error string
		if(message != NULL) {
<<<<<<< HEAD
			snprintf(error, sizeof(error), "Assertion failed: \"%s\", \"%s\" failed in %s() in %s at line %d\n",
							 message, conditionText, funcName, fileName, lineNumber);
		} else {
			snprintf(error, sizeof(error), "Assertion failed: \"%s\" in %s() in %s at line %d\n",
=======
			sprintf(error, "Assertion failed: \"%s\", \"%s\" failed in %s() in %s at line %ld\n", 
							 message, conditionText, funcName, fileName, lineNumber);
		} else {
			sprintf(error, "Assertion failed: \"%s\" in %s() in %s at line %ld\n", 
>>>>>>> 68749479
							 conditionText, funcName, fileName, lineNumber);
		}
		
		// Print to console and send to remote dashboard
		printf("\n\n>>>>%s", error);
		setErrorData(error, strlen(error), 100);
		
		wpi_handleTracing();
		if (suspendOnAssertEnabled) taskSuspend(0);
	}
	return conditionValue;
}

/**
 * Common error routines for wpi_assertEqual_impl and wpi_assertNotEqual_impl
 * This should not be called directly; it should only be used by wpi_assertEqual_impl
 * and wpi_assertNotEqual_impl.
 */
void wpi_assertEqual_common_impl(int valueA,
					 	         int valueB,
					 	         const char *equalityType,
						         const char *message,
						         const char *fileName,
						         uint32_t lineNumber, 
						         const char *funcName)
{
	// Error string buffer
	char error[256];
			
	// If an error message was specified, include it
	// Build error string
	if(message != NULL) {
<<<<<<< HEAD
		snprintf(error, sizeof(error), "Assertion failed: \"%s\", \"%d\" %s \"%d\" in %s() in %s at line %d\n",
						 message, valueA, equalityType, valueB, funcName, fileName, lineNumber);
	} else {
		snprintf(error, sizeof(error), "Assertion failed: \"%d\" %s \"%d\" in %s() in %s at line %d\n",
=======
		sprintf(error, "Assertion failed: \"%s\", \"%d\" %s \"%d\" in %s() in %s at line %ld\n", 
						 message, valueA, equalityType, valueB, funcName, fileName, lineNumber);
	} else {
		sprintf(error, "Assertion failed: \"%d\" %s \"%d\" in %s() in %s at line %ld\n", 
>>>>>>> 68749479
						 valueA, equalityType, valueB, funcName, fileName, lineNumber);
	}
	
	// Print to console and send to remote dashboard
	printf("\n\n>>>>%s", error);
	setErrorData(error, strlen(error), 100);
	
	wpi_handleTracing();
	if (suspendOnAssertEnabled) taskSuspend(0);
}

/**
 * Assert equal implementation.
 * This determines whether the two given integers are equal. If not,
 * the value of each is printed along with an optional message string.
 * The users don't call this, but instead use the wpi_assertEqual macros in Utility.h.
 */
bool wpi_assertEqual_impl(int valueA,
					 	  int valueB,
						  const char *message,
						  const char *fileName,
						  uint32_t lineNumber, 
						  const char *funcName)
{
	if(!(valueA == valueB))
	{
		wpi_assertEqual_common_impl(valueA, valueB, "!=", message, fileName, lineNumber, funcName);
	}
	return valueA == valueB;
}

/**
 * Assert not equal implementation.
 * This determines whether the two given integers are equal. If so,
 * the value of each is printed along with an optional message string.
 * The users don't call this, but instead use the wpi_assertNotEqual macros in Utility.h.
 */
bool wpi_assertNotEqual_impl(int valueA,
					 	     int valueB,
						     const char *message,
						     const char *fileName,
						     uint32_t lineNumber, 
						     const char *funcName)
{
	if(!(valueA != valueB))
	{
		wpi_assertEqual_common_impl(valueA, valueB, "==", message, fileName, lineNumber, funcName);
	}
	return valueA != valueB;
<<<<<<< HEAD
}
=======
}


/**
 * Return the FPGA Version number.
 * For now, expect this to be competition year.
 * @return FPGA Version number.
 */
uint16_t GetFPGAVersion()
{
	tRioStatusCode status = 0;
	tGlobal *global = tGlobal::create(&status);
	uint16_t version = global->readVersion(&status);
	delete global;
	wpi_setGlobalError(status);
	return version;
}

/**
 * Return the FPGA Revision number.
 * The format of the revision is 3 numbers.
 * The 12 most significant bits are the Major Revision.
 * the next 8 bits are the Minor Revision.
 * The 12 least significant bits are the Build Number.
 * @return FPGA Revision number.
 */
uint32_t GetFPGARevision()
{
	tRioStatusCode status = 0;
	tGlobal *global = tGlobal::create(&status);
	uint32_t revision = global->readRevision(&status);
	delete global;
	wpi_setGlobalError(status);
	return revision;
}

/**
 * Read the microsecond-resolution timer on the FPGA.
 * 
 * @return The current time in microseconds according to the FPGA (since FPGA reset).
 */
uint32_t GetFPGATime()
{
	tRioStatusCode status = 0;
	tGlobal *global = tGlobal::create(&status);
	uint32_t time = global->readLocalTime(&status);
	delete global;
	wpi_setGlobalError(status);
	return time;
}

// RT hardware access functions exported from ni_emb.out
extern "C"
{
	int32_t UserSwitchInput(int32_t nSwitch);
	int32_t LedInput(int32_t led);
	int32_t LedOutput(int32_t led, int32_t value);
}

/**
 * Read the value of the USER1 DIP switch on the cRIO.
 */
int32_t GetRIOUserSwitch()
{
	int32_t switchValue = UserSwitchInput(0);
	wpi_assert(switchValue >= 0);
	return switchValue > 0;
}

/**
 * Set the state of the USER1 status LED on the cRIO.
 */
void SetRIOUserLED(uint32_t state)
{
	LedOutput(0, state > 0);
}

/**
 * Get the current state of the USER1 status LED on the cRIO.
 * @return The curent state of the USER1 LED.
 */
int32_t GetRIOUserLED()
{
	return LedInput(0);
}

/**
 * Toggle the state of the USER1 status LED on the cRIO.
 * @return The new state of the USER1 LED.
 */
int32_t ToggleRIOUserLED()
{
	int32_t ledState = !GetRIOUserLED();
	SetRIOUserLED(ledState);
	return ledState;
}

/**
 * Set the state of the FPGA status LED on the cRIO.
 */
void SetRIO_FPGA_LED(uint32_t state)
{
	tRioStatusCode status = 0;
	tGlobal *global = tGlobal::create(&status);
	global->writeFPGA_LED(state, &status);
	wpi_setGlobalError(status);
	delete global;
}

/**
 * Get the current state of the FPGA status LED on the cRIO.
 * @return The curent state of the FPGA LED.
 */
int32_t GetRIO_FPGA_LED()
{
	tRioStatusCode status = 0;
	tGlobal *global = tGlobal::create(&status);
	bool ledValue = global->readFPGA_LED(&status);
	wpi_setGlobalError(status);
	delete global;
	return ledValue;
}

/**
 * Toggle the state of the FPGA status LED on the cRIO.
 * @return The new state of the FPGA LED.
 */
int32_t ToggleRIO_FPGA_LED()
{
	int32_t ledState = !GetRIO_FPGA_LED();
	SetRIO_FPGA_LED(ledState);
	return ledState;
}

>>>>>>> 68749479
<|MERGE_RESOLUTION|>--- conflicted
+++ resolved
@@ -21,11 +21,7 @@
 	extern char * cplusDemangle (char *source, char *dest, int32_t n);
 }
 
-<<<<<<< HEAD
-void wpi_getLabel(UINT addr, char *label, INT32 *found)
-=======
-char *wpi_getLabel(UINT addr, int32_t *found)
->>>>>>> 68749479
+void wpi_getLabel(UINT addr, char *label, int32_t *found)
 {
 	int pVal;
 	SYM_TYPE pType;
@@ -56,17 +52,10 @@
 static void wpiTracePrint(INSTR *caller, int32_t func, int32_t nargs, int32_t *args, int32_t taskId, BOOL isKernelAdrs)
 {
 	char buf [MAX_SYS_SYM_LEN * 2];
-<<<<<<< HEAD
-	INT32 ix;
-	INT32 len = 0;
-	len += snprintf (&buf [len], sizeof(buf) - len, "%s <%#010x>: ", wpi_getLabel((UINT)caller), (INT32)caller);
-	len += snprintf (&buf [len], sizeof(buf) - len, "%s <%#010x> (", wpi_getLabel((UINT)func), func);
-=======
 	int32_t ix;
 	int32_t len = 0;
-	len += sprintf (&buf [len], "%s <%#010x>: ", wpi_getLabel((UINT)caller), (int32_t)caller);
-	len += sprintf (&buf [len], "%s <%#010x> (", wpi_getLabel((UINT)func), func);
->>>>>>> 68749479
+	len += snprintf (&buf [len], sizeof(buf) - len, "%s <%#010x>: ", wpi_getLabel((UINT)caller), (int32_t)caller);
+	len += snprintf (&buf [len], sizeof(buf) - len, "%s <%#010x> (", wpi_getLabel((UINT)func), func);
 	for (ix = 0; ix < nargs; ix++)
 	{
 		if (ix != 0) {
@@ -82,22 +71,13 @@
 static void wpiCleanTracePrint(INSTR *caller, int32_t func, int32_t nargs, int32_t *args, int32_t taskId, BOOL isKernelAdrs)
 {
 	char buf [MAX_SYS_SYM_LEN];
-<<<<<<< HEAD
-	INT32 ix;
-	INT32 len = 0;
-	INT32 nameFound = 0;
-	INT32 params = 0;
-	INT32 totalnargs = nargs;
-  char funcName[DBG_DEMANGLE_PRINT_LEN + 1 + 11];
-	wpi_getLabel((UINT)func, funcName, &nameFound);
-=======
 	int32_t ix;
 	int32_t len = 0;
 	int32_t nameFound = 0;
 	int32_t params = 0;
 	int32_t totalnargs = nargs;
-	char *funcName = wpi_getLabel((UINT)func, &nameFound);
->>>>>>> 68749479
+  char funcName[DBG_DEMANGLE_PRINT_LEN + 1 + 11];
+	wpi_getLabel((UINT)func, funcName, &nameFound);
 	// Ignore names that are not exact symbol address matches.
 	if (nameFound != 1) return;
 
@@ -132,27 +112,17 @@
 	// If this is a member function, print out the this pointer value.
 	if (totalnargs - params == 1)
 	{
-<<<<<<< HEAD
-		len += snprintf (buf + len, sizeof(buf) - len, "<this=%#x>", args [0]);
-=======
-		len += sprintf (&buf [len], "<this=%#lx>", args [0]);
->>>>>>> 68749479
+		len += snprintf (&buf [len], sizeof(buf) - len, "<this=%#lx>", args [0]);
 	}
 
 	// Print out the argument values.
 	len += snprintf (buf + len, sizeof(buf) - len, "(");
 	for (ix = totalnargs - params; ix < nargs; ix++)
 	{
-<<<<<<< HEAD
 		if (ix != totalnargs - params) {
-			len += snprintf (buf + len, sizeof(buf) - len, ", ");
+			len += snprintf (&buf [len], sizeof(buf) - len, ", ");
     }
-		len += snprintf (buf + len, sizeof(buf) - len, "%#x", args [ix]);
-=======
-		if (ix != totalnargs - params)
-			len += sprintf (&buf [len], ", ");
-		len += sprintf (&buf [len], "%#lx", args [ix]);
->>>>>>> 68749479
+		len += snprintf (&buf [len], sizeof(buf) - len, "%#lx", args [ix]);
 	}
 	len += snprintf (buf + len, sizeof(buf) - len, ")\n");
 
@@ -247,17 +217,10 @@
 		// If an error message was specified, include it
 		// Build error string
 		if(message != NULL) {
-<<<<<<< HEAD
-			snprintf(error, sizeof(error), "Assertion failed: \"%s\", \"%s\" failed in %s() in %s at line %d\n",
+			snprintf(error, sizeof(error), "Assertion failed: \"%s\", \"%s\" failed in %s() in %s at line %ld\n",
 							 message, conditionText, funcName, fileName, lineNumber);
 		} else {
-			snprintf(error, sizeof(error), "Assertion failed: \"%s\" in %s() in %s at line %d\n",
-=======
-			sprintf(error, "Assertion failed: \"%s\", \"%s\" failed in %s() in %s at line %ld\n", 
-							 message, conditionText, funcName, fileName, lineNumber);
-		} else {
-			sprintf(error, "Assertion failed: \"%s\" in %s() in %s at line %ld\n", 
->>>>>>> 68749479
+			snprintf(error, sizeof(error), "Assertion failed: \"%s\" in %s() in %s at line %ld\n",
 							 conditionText, funcName, fileName, lineNumber);
 		}
 		
@@ -290,17 +253,10 @@
 	// If an error message was specified, include it
 	// Build error string
 	if(message != NULL) {
-<<<<<<< HEAD
-		snprintf(error, sizeof(error), "Assertion failed: \"%s\", \"%d\" %s \"%d\" in %s() in %s at line %d\n",
+		snprintf(error, sizeof(error), "Assertion failed: \"%s\", \"%d\" %s \"%d\" in %s() in %s at line %ld\n",
 						 message, valueA, equalityType, valueB, funcName, fileName, lineNumber);
 	} else {
-		snprintf(error, sizeof(error), "Assertion failed: \"%d\" %s \"%d\" in %s() in %s at line %d\n",
-=======
-		sprintf(error, "Assertion failed: \"%s\", \"%d\" %s \"%d\" in %s() in %s at line %ld\n", 
-						 message, valueA, equalityType, valueB, funcName, fileName, lineNumber);
-	} else {
-		sprintf(error, "Assertion failed: \"%d\" %s \"%d\" in %s() in %s at line %ld\n", 
->>>>>>> 68749479
+		snprintf(error, sizeof(error), "Assertion failed: \"%d\" %s \"%d\" in %s() in %s at line %ld\n",
 						 valueA, equalityType, valueB, funcName, fileName, lineNumber);
 	}
 	
@@ -350,141 +306,4 @@
 		wpi_assertEqual_common_impl(valueA, valueB, "==", message, fileName, lineNumber, funcName);
 	}
 	return valueA != valueB;
-<<<<<<< HEAD
-}
-=======
-}
-
-
-/**
- * Return the FPGA Version number.
- * For now, expect this to be competition year.
- * @return FPGA Version number.
- */
-uint16_t GetFPGAVersion()
-{
-	tRioStatusCode status = 0;
-	tGlobal *global = tGlobal::create(&status);
-	uint16_t version = global->readVersion(&status);
-	delete global;
-	wpi_setGlobalError(status);
-	return version;
-}
-
-/**
- * Return the FPGA Revision number.
- * The format of the revision is 3 numbers.
- * The 12 most significant bits are the Major Revision.
- * the next 8 bits are the Minor Revision.
- * The 12 least significant bits are the Build Number.
- * @return FPGA Revision number.
- */
-uint32_t GetFPGARevision()
-{
-	tRioStatusCode status = 0;
-	tGlobal *global = tGlobal::create(&status);
-	uint32_t revision = global->readRevision(&status);
-	delete global;
-	wpi_setGlobalError(status);
-	return revision;
-}
-
-/**
- * Read the microsecond-resolution timer on the FPGA.
- * 
- * @return The current time in microseconds according to the FPGA (since FPGA reset).
- */
-uint32_t GetFPGATime()
-{
-	tRioStatusCode status = 0;
-	tGlobal *global = tGlobal::create(&status);
-	uint32_t time = global->readLocalTime(&status);
-	delete global;
-	wpi_setGlobalError(status);
-	return time;
-}
-
-// RT hardware access functions exported from ni_emb.out
-extern "C"
-{
-	int32_t UserSwitchInput(int32_t nSwitch);
-	int32_t LedInput(int32_t led);
-	int32_t LedOutput(int32_t led, int32_t value);
-}
-
-/**
- * Read the value of the USER1 DIP switch on the cRIO.
- */
-int32_t GetRIOUserSwitch()
-{
-	int32_t switchValue = UserSwitchInput(0);
-	wpi_assert(switchValue >= 0);
-	return switchValue > 0;
-}
-
-/**
- * Set the state of the USER1 status LED on the cRIO.
- */
-void SetRIOUserLED(uint32_t state)
-{
-	LedOutput(0, state > 0);
-}
-
-/**
- * Get the current state of the USER1 status LED on the cRIO.
- * @return The curent state of the USER1 LED.
- */
-int32_t GetRIOUserLED()
-{
-	return LedInput(0);
-}
-
-/**
- * Toggle the state of the USER1 status LED on the cRIO.
- * @return The new state of the USER1 LED.
- */
-int32_t ToggleRIOUserLED()
-{
-	int32_t ledState = !GetRIOUserLED();
-	SetRIOUserLED(ledState);
-	return ledState;
-}
-
-/**
- * Set the state of the FPGA status LED on the cRIO.
- */
-void SetRIO_FPGA_LED(uint32_t state)
-{
-	tRioStatusCode status = 0;
-	tGlobal *global = tGlobal::create(&status);
-	global->writeFPGA_LED(state, &status);
-	wpi_setGlobalError(status);
-	delete global;
-}
-
-/**
- * Get the current state of the FPGA status LED on the cRIO.
- * @return The curent state of the FPGA LED.
- */
-int32_t GetRIO_FPGA_LED()
-{
-	tRioStatusCode status = 0;
-	tGlobal *global = tGlobal::create(&status);
-	bool ledValue = global->readFPGA_LED(&status);
-	wpi_setGlobalError(status);
-	delete global;
-	return ledValue;
-}
-
-/**
- * Toggle the state of the FPGA status LED on the cRIO.
- * @return The new state of the FPGA LED.
- */
-int32_t ToggleRIO_FPGA_LED()
-{
-	int32_t ledState = !GetRIO_FPGA_LED();
-	SetRIO_FPGA_LED(ledState);
-	return ledState;
-}
-
->>>>>>> 68749479
+}