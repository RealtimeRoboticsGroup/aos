/*
 * FDIOStream.cpp
 *
 *  Created on: Sep 27, 2012
 *      Author: Mitchell Wills
 */

#include "networktables2/stream/FDIOStream.h"
#include "networktables2/util/IOException.h"
#include "networktables2/util/EOFException.h"

#include <errno.h>
#include <stdlib.h>
<<<<<<< HEAD
#ifdef _WRS_KERNEL
#include <ioLib.h>
#else
#include <unistd.h>
#endif
=======
#include <iolib.h>
#include <selectLib.h>
#include <string.h>
>>>>>>> 68749479
#include <stdio.h>


FDIOStream::FDIOStream(int _fd){
  fd = _fd;
  //	f = fdopen(_fd, "rbwb");
  //	if(f==NULL)
  //		throw IOException("Could not open stream from file descriptor", errno);
}
FDIOStream::~FDIOStream(){
	close();
}

int FDIOStream::read(void* ptr, int numbytes){
	if(numbytes==0)
		return 0;
	char* bufferPointer = (char*)ptr;
	int totalRead = 0;

	struct timeval timeout;
	fd_set fdSet;
	
	while (totalRead < numbytes) {
		FD_ZERO(&fdSet);
		FD_SET(fd, &fdSet);
		timeout.tv_sec = 1;
		timeout.tv_usec = 0;
		int select_result = select(FD_SETSIZE, &fdSet, NULL, NULL, &timeout);
		if ( select_result < 0)
		  throw IOException("Select returned an error on read");

		int numRead = 0;
		if (FD_ISSET(fd, &fdSet)) {
		  numRead = ::read(fd, bufferPointer, numbytes-totalRead);

		  if(numRead == 0){
		    throw EOFException();
		  }
		  else if (numRead < 0) {
		    perror("read error: ");
		    fflush(stderr);
		    throw IOException("Error on FDIO read");
		  }
		  bufferPointer += numRead;
		  totalRead += numRead;
		}
	}
	return totalRead;
}
int FDIOStream::write(const void* ptr, int numbytes){
  int numWrote = ::write(fd, (char*)ptr, numbytes);//TODO: this is bad
  //int numWrote = fwrite(ptr, 1, numbytes, f);
  if(numWrote==numbytes)
    return numWrote;
  perror("write error: ");
  fflush(stderr);
  throw IOException("Could not write all bytes to fd stream");
	
}
void FDIOStream::flush(){
  //if(fflush(f)==EOF)
  //  throw EOFException();
}
void FDIOStream::close(){
  //fclose(f);//ignore any errors closing
  ::close(fd);
}
<|MERGE_RESOLUTION|>--- conflicted
+++ resolved
@@ -11,17 +11,14 @@
 
 #include <errno.h>
 #include <stdlib.h>
-<<<<<<< HEAD
 #ifdef _WRS_KERNEL
 #include <ioLib.h>
+#include <selectLib.h>
 #else
 #include <unistd.h>
+#include <sys/time.h>
 #endif
-=======
-#include <iolib.h>
-#include <selectLib.h>
 #include <string.h>
->>>>>>> 68749479
 #include <stdio.h>
 
 
